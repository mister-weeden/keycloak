--- conflicted
+++ resolved
@@ -56,12 +56,8 @@
 import org.keycloak.representations.idm.authorization.ResourcePermissionRepresentation;
 import org.keycloak.representations.idm.authorization.ResourceRepresentation;
 import org.keycloak.representations.idm.authorization.ResourceServerRepresentation;
-<<<<<<< HEAD
 import org.keycloak.services.resources.admin.permissions.AdminPermissionEvaluator;
-=======
 import org.keycloak.services.resources.admin.AdminEventBuilder;
-import org.keycloak.services.resources.admin.RealmAuth;
->>>>>>> edc6d99c
 
 /**
  * @author <a href="mailto:psilva@redhat.com">Pedro Igor</a>
@@ -69,24 +65,16 @@
 public class ResourceServerService {
 
     private final AuthorizationProvider authorization;
-<<<<<<< HEAD
     private final AdminPermissionEvaluator auth;
-=======
-    private final RealmAuth auth;
     private final AdminEventBuilder adminEvent;
->>>>>>> edc6d99c
     private final KeycloakSession session;
     private ResourceServer resourceServer;
     private final ClientModel client;
 
-<<<<<<< HEAD
-    public ResourceServerService(AuthorizationProvider authorization, ResourceServer resourceServer, ClientModel client, AdminPermissionEvaluator auth) {
-=======
     @Context
     private UriInfo uriInfo;
 
-    public ResourceServerService(AuthorizationProvider authorization, ResourceServer resourceServer, ClientModel client, RealmAuth auth, AdminEventBuilder adminEvent) {
->>>>>>> edc6d99c
+    public ResourceServerService(AuthorizationProvider authorization, ResourceServer resourceServer, ClientModel client, AdminPermissionEvaluator auth, AdminEventBuilder adminEvent) {
         this.authorization = authorization;
         this.session = authorization.getKeycloakSession();
         this.client = client;
@@ -95,13 +83,8 @@
         this.adminEvent = adminEvent;
     }
 
-<<<<<<< HEAD
-    public void create() {
-        this.auth.realm().requireManageAuthorization();
-=======
     public void create(boolean newClient) {
-        this.auth.requireManage();
->>>>>>> edc6d99c
+        this.auth.realm().requireManageAuthorization();
 
         UserModel serviceAccount = this.session.users().getServiceAccount(client);
 
@@ -118,13 +101,8 @@
     @PUT
     @Consumes("application/json")
     @Produces("application/json")
-<<<<<<< HEAD
     public Response update(ResourceServerRepresentation server) {
         this.auth.realm().requireManageAuthorization();
-=======
-    public Response update(@Context UriInfo uriInfo, ResourceServerRepresentation server) {
-        this.auth.requireManage();
->>>>>>> edc6d99c
         this.resourceServer.setAllowRemoteResourceManagement(server.isAllowRemoteResourceManagement());
         this.resourceServer.setPolicyEnforcementMode(server.getPolicyEnforcementMode());
         audit(OperationType.UPDATE, uriInfo, false);
@@ -211,13 +189,8 @@
 
     @Path("/permission")
     public Object getPermissionTypeResource() {
-<<<<<<< HEAD
         this.auth.realm().requireViewAuthorization();
-        PermissionService resource = new PermissionService(this.resourceServer, this.authorization, this.auth);
-=======
-        this.auth.requireView();
         PermissionService resource = new PermissionService(this.resourceServer, this.authorization, this.auth, adminEvent);
->>>>>>> edc6d99c
 
         ResteasyProviderFactory.getInstance().injectProperties(resource);
 
