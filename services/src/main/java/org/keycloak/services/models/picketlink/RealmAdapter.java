package org.keycloak.services.models.picketlink;

import org.bouncycastle.openssl.PEMWriter;
import org.jboss.resteasy.logging.Logger;
import org.jboss.resteasy.security.PemUtils;
import org.keycloak.representations.idm.CredentialRepresentation;
import org.keycloak.services.managers.RealmManager;
<<<<<<< HEAD
import org.keycloak.services.models.*;
=======
import org.keycloak.services.models.KeycloakSession;
import org.keycloak.services.models.RealmModel;
import org.keycloak.services.models.RequiredCredentialModel;
import org.keycloak.services.models.ApplicationModel;
import org.keycloak.services.models.RoleModel;
import org.keycloak.services.models.SocialLinkModel;
import org.keycloak.services.models.UserCredentialModel;
import org.keycloak.services.models.UserModel;
import org.keycloak.services.models.picketlink.mappings.RealmData;
>>>>>>> b851c118
import org.keycloak.services.models.picketlink.mappings.ApplicationData;
import org.keycloak.services.models.picketlink.mappings.RealmData;
import org.keycloak.services.models.picketlink.relationships.*;
import org.picketlink.idm.IdentityManager;
import org.picketlink.idm.PartitionManager;
import org.picketlink.idm.RelationshipManager;
import org.picketlink.idm.credential.*;
import org.picketlink.idm.model.AttributedType;
import org.picketlink.idm.model.IdentityType;
import org.picketlink.idm.model.sample.Grant;
import org.picketlink.idm.model.sample.Role;
import org.picketlink.idm.model.sample.SampleModel;
import org.picketlink.idm.model.sample.User;
import org.picketlink.idm.query.IdentityQuery;
import org.picketlink.idm.query.RelationshipQuery;

import java.io.IOException;
import java.io.StringWriter;
import java.security.PrivateKey;
import java.security.PublicKey;
import java.security.cert.X509Certificate;
import java.util.*;

/**
 * Meant to be a per-request object
 *
 * @author <a href="mailto:bill@burkecentral.com">Bill Burke</a>
 * @version $Revision: 1 $
 */
public class RealmAdapter implements RealmModel {
    protected static final Logger logger = Logger.getLogger(RealmManager.class);

    protected RealmData realm;
    protected volatile transient PublicKey publicKey;
    protected volatile transient PrivateKey privateKey;
    protected IdentityManager idm;
    protected PartitionManager partitionManager;
    protected RelationshipManager relationshipManager;
    protected KeycloakSession session;

    public RealmAdapter(KeycloakSession session, RealmData realm, PartitionManager partitionManager) {
        this.session = session;
        this.realm = realm;
        this.partitionManager = partitionManager;
    }

    protected IdentityManager getIdm() {
        if (idm == null) idm = partitionManager.createIdentityManager(realm);
        return idm;
    }

    protected RelationshipManager getRelationshipManager() {
        if (relationshipManager == null) relationshipManager = partitionManager.createRelationshipManager();
        return relationshipManager;
    }

    protected void updateRealm() {
        partitionManager.update(realm);
    }

    @Override
    public String getId() {
        // for some reason picketlink queries by name when finding partition, don't know what ID is used for now
        return realm.getName();
    }

    @Override
    public String getName() {
        return realm.getRealmName();
    }

    @Override
    public void setName(String name) {
        realm.setRealmName(name);
        updateRealm();
    }

    @Override
    public boolean isEnabled() {
        return realm.isEnabled();
    }

    @Override
    public void setEnabled(boolean enabled) {
        realm.setEnabled(enabled);
        updateRealm();
    }

    @Override
    public boolean isSocial() {
        return realm.isSocial();
    }

    @Override
    public void setSocial(boolean social) {
        realm.setSocial(social);
    }

    @Override
    public boolean isAutomaticRegistrationAfterSocialLogin() {
        return realm.isAutomaticRegistrationAfterSocialLogin();
    }

    @Override
    public void setAutomaticRegistrationAfterSocialLogin(boolean automaticRegistrationAfterSocialLogin) {
        realm.setAutomaticRegistrationAfterSocialLogin(automaticRegistrationAfterSocialLogin);
        updateRealm();
    }

    @Override
    public boolean isSslNotRequired() {
        return realm.isSslNotRequired();
    }

    @Override
    public void setSslNotRequired(boolean sslNotRequired) {
        realm.setSslNotRequired(sslNotRequired);
        updateRealm();
    }

    @Override
    public boolean isCookieLoginAllowed() {
        return realm.isCookieLoginAllowed();
    }

    @Override
    public void setCookieLoginAllowed(boolean cookieLoginAllowed) {
        realm.setCookieLoginAllowed(cookieLoginAllowed);
        updateRealm();
    }

    @Override
    public boolean isRegistrationAllowed() {
        return realm.isRegistrationAllowed();
    }

    @Override
    public void setRegistrationAllowed(boolean registrationAllowed) {
        realm.setRegistrationAllowed(registrationAllowed);
        updateRealm();
    }

    @Override
    public int getTokenLifespan() {
        return realm.getTokenLifespan();
    }

    @Override
    public void setTokenLifespan(int tokenLifespan) {
        realm.setTokenLifespan(tokenLifespan);
        updateRealm();
    }

    @Override
    public int getAccessCodeLifespan() {
        return realm.getAccessCodeLifespan();
    }

    @Override
    public void setAccessCodeLifespan(int accessCodeLifespan) {
        realm.setAccessCodeLifespan(accessCodeLifespan);
        updateRealm();
    }

    @Override
    public String getPublicKeyPem() {
        return realm.getPublicKeyPem();
    }

    @Override
    public void setPublicKeyPem(String publicKeyPem) {
        realm.setPublicKeyPem(publicKeyPem);
        this.publicKey = null;
        updateRealm();
    }

    @Override
    public String getPrivateKeyPem() {
        return realm.getPrivateKeyPem();
    }

    @Override
    public void setPrivateKeyPem(String privateKeyPem) {
        realm.setPrivateKeyPem(privateKeyPem);
        this.privateKey = null;
        updateRealm();
    }

    @Override
    public PublicKey getPublicKey() {
        if (publicKey != null) return publicKey;
        String pem = getPublicKeyPem();
        if (pem != null) {
            try {
                publicKey = PemUtils.decodePublicKey(pem);
            } catch (Exception e) {
                throw new RuntimeException(e);
            }
        }
        return publicKey;
    }

    @Override
    public void setPublicKey(PublicKey publicKey) {
        this.publicKey = publicKey;
        StringWriter writer = new StringWriter();
        PEMWriter pemWriter = new PEMWriter(writer);
        try {
            pemWriter.writeObject(publicKey);
            pemWriter.flush();
        } catch (IOException e) {
            throw new RuntimeException(e);
        }
        String s = writer.toString();
        setPublicKeyPem(PemUtils.removeBeginEnd(s));
    }

    @Override
    public PrivateKey getPrivateKey() {
        if (privateKey != null) return privateKey;
        String pem = getPrivateKeyPem();
        if (pem != null) {
            try {
                privateKey = PemUtils.decodePrivateKey(pem);
            } catch (Exception e) {
                throw new RuntimeException(e);
            }
        }
        return privateKey;
    }

    @Override
    public void setPrivateKey(PrivateKey privateKey) {
        this.privateKey = privateKey;
        StringWriter writer = new StringWriter();
        PEMWriter pemWriter = new PEMWriter(writer);
        try {
            pemWriter.writeObject(privateKey);
            pemWriter.flush();
        } catch (IOException e) {
            throw new RuntimeException(e);
        }
        String s = writer.toString();
        setPrivateKeyPem(PemUtils.removeBeginEnd(s));
    }

    @Override
    public List<RequiredCredentialModel> getRequiredCredentials() {
        List<RequiredCredentialRelationship> results = getRequiredCredentialRelationships();
        return getRequiredCredentialModels(results);
    }

    protected List<RequiredCredentialRelationship> getRequiredCredentialRelationships() {
        RelationshipQuery<RequiredCredentialRelationship> query = getRelationshipManager().createRelationshipQuery(RequiredCredentialRelationship.class);
        query.setParameter(RequiredCredentialRelationship.REALM, realm.getName());
        return query.getResultList();
    }


    public void addRequiredApplicationCredential(RequiredCredentialModel cred) {
        RequiredApplicationCredentialRelationship relationship = new RequiredApplicationCredentialRelationship();
        addRequiredCredential(cred, relationship);
    }

    @Override
    public List<RequiredCredentialModel> getRequiredApplicationCredentials() {
        List<RequiredApplicationCredentialRelationship> results = getResourceRequiredCredentialRelationships();
        return getRequiredCredentialModels(results);
    }

    protected List<RequiredApplicationCredentialRelationship> getResourceRequiredCredentialRelationships() {
        RelationshipQuery<RequiredApplicationCredentialRelationship> query = getRelationshipManager().createRelationshipQuery(RequiredApplicationCredentialRelationship.class);
        query.setParameter(RequiredApplicationCredentialRelationship.REALM, realm.getName());
        return query.getResultList();
    }

    public void addRequiredOAuthClientCredential(RequiredCredentialModel cred) {
        OAuthClientRequiredCredentialRelationship relationship = new OAuthClientRequiredCredentialRelationship();
        addRequiredCredential(cred, relationship);
    }

    @Override
    public List<RequiredCredentialModel> getRequiredOAuthClientCredentials() {
        List<OAuthClientRequiredCredentialRelationship> results = getOAuthClientRequiredCredentialRelationships();
        return getRequiredCredentialModels(results);
    }

    protected List<OAuthClientRequiredCredentialRelationship> getOAuthClientRequiredCredentialRelationships() {
        RelationshipQuery<OAuthClientRequiredCredentialRelationship> query = getRelationshipManager().createRelationshipQuery(OAuthClientRequiredCredentialRelationship.class);
        query.setParameter(RequiredApplicationCredentialRelationship.REALM, realm.getName());
        return query.getResultList();
    }

    public void addRequiredCredential(RequiredCredentialModel cred) {
        RequiredCredentialRelationship relationship = new RequiredCredentialRelationship();
        addRequiredCredential(cred, relationship);
    }


    protected List<RequiredCredentialModel> getRequiredCredentialModels(List<? extends RequiredCredentialRelationship> results) {
        List<RequiredCredentialModel> rtn = new ArrayList<RequiredCredentialModel>();
        for (RequiredCredentialRelationship relationship : results) {
            RequiredCredentialModel model = new RequiredCredentialModel();
            model.setInput(relationship.isInput());
            model.setSecret(relationship.isSecret());
            model.setType(relationship.getCredentialType());
            model.setFormLabel(relationship.getFormLabel());
            rtn.add(model);
        }
        return rtn;
    }
    protected void addRequiredCredential(RequiredCredentialModel cred, RequiredCredentialRelationship relationship) {
        relationship.setCredentialType(cred.getType());
        relationship.setInput(cred.isInput());
        relationship.setSecret(cred.isSecret());
        relationship.setRealm(realm.getName());
        relationship.setFormLabel(cred.getFormLabel());
        getRelationshipManager().add(relationship);
    }

    @Override
    public void updateRequiredCredentials(Set<String> creds) {
        List<RequiredCredentialRelationship> relationships = getRequiredCredentialRelationships();
        RelationshipManager rm = getRelationshipManager();
        Set<String> already = new HashSet<String>();
        for (RequiredCredentialRelationship rel : relationships) {
            if (!creds.contains(rel.getCredentialType())) {
                rm.remove(rel);
            } else {
                already.add(rel.getCredentialType());
            }
        }
        for (String cred : creds) {
            logger.info("updating cred: " + cred);
            if (!already.contains(cred)) {
                addRequiredCredential(cred);
            }
        }
    }

    @Override
    public void updateRequiredOAuthClientCredentials(Set<String> creds) {
        List<OAuthClientRequiredCredentialRelationship> relationships = getOAuthClientRequiredCredentialRelationships();
        RelationshipManager rm = getRelationshipManager();
        Set<String> already = new HashSet<String>();
        for (RequiredCredentialRelationship rel : relationships) {
            if (!creds.contains(rel.getCredentialType())) {
                rm.remove(rel);
            } else {
                already.add(rel.getCredentialType());
            }
        }
        for (String cred : creds) {
            if (!already.contains(cred)) {
                addRequiredOAuthClientCredential(cred);
            }
        }
    }

    @Override
    public void updateRequiredApplicationCredentials(Set<String> creds) {
        List<RequiredApplicationCredentialRelationship> relationships = getResourceRequiredCredentialRelationships();
        RelationshipManager rm = getRelationshipManager();
        Set<String> already = new HashSet<String>();
        for (RequiredCredentialRelationship rel : relationships) {
            if (!creds.contains(rel.getCredentialType())) {
                rm.remove(rel);
            } else {
                already.add(rel.getCredentialType());
            }
        }
        for (String cred : creds) {
            if (!already.contains(cred)) {
                addRequiredResourceCredential(cred);
            }
        }
    }


    @Override
    public void addRequiredCredential(String type) {
        RequiredCredentialModel model = initRequiredCredentialModel(type);
        addRequiredCredential(model);
    }

    @Override
    public void addRequiredOAuthClientCredential(String type) {
        RequiredCredentialModel model = initRequiredCredentialModel(type);
        addRequiredOAuthClientCredential(model);
    }

    @Override
    public void addRequiredResourceCredential(String type) {
        RequiredCredentialModel model = initRequiredCredentialModel(type);
        addRequiredApplicationCredential(model);
    }

    protected RequiredCredentialModel initRequiredCredentialModel(String type) {
        RequiredCredentialModel model = RequiredCredentialModel.BUILT_IN.get(type);
        if (model == null) {
            throw new RuntimeException("Unknown credential type " + type);
        }
        return model;
    }

    @Override
    public boolean validatePassword(UserModel user, String password) {
        UsernamePasswordCredentials creds = new UsernamePasswordCredentials(user.getLoginName(), new Password(password));
        getIdm().validateCredentials(creds);
        return creds.getStatus() == Credentials.Status.VALID;
    }

    @Override
    public boolean validateTOTP(UserModel user, String password, String token) {
        TOTPCredentials creds = new TOTPCredentials();
        creds.setToken(token);
        creds.setUsername(user.getLoginName());
        creds.setPassword(new Password(password));
        getIdm().validateCredentials(creds);
        return creds.getStatus() == Credentials.Status.VALID;
    }

    @Override
    public void updateCredential(UserModel user, UserCredentialModel cred) {
        IdentityManager idm = getIdm();
        if (cred.getType().equals(CredentialRepresentation.PASSWORD)) {
            Password password = new Password(cred.getValue());
            idm.updateCredential(((UserAdapter)user).getUser(), password);
        } else if (cred.getType().equals(CredentialRepresentation.TOTP)) {
            TOTPCredential totp = new TOTPCredential(cred.getValue());
            totp.setDevice(cred.getDevice());
            idm.updateCredential(((UserAdapter)user).getUser(), totp);
        } else if (cred.getType().equals(CredentialRepresentation.CLIENT_CERT)) {
            X509Certificate cert = null;
            try {
                cert = org.keycloak.PemUtils.decodeCertificate(cred.getValue());
            } catch (Exception e) {
                throw new RuntimeException(e);
            }
            X509CertificateCredentials creds = new X509CertificateCredentials(cert);
            idm.updateCredential(((UserAdapter)user).getUser(), creds);
        }
    }

    @Override
    public UserAdapter getUser(String name) {
        User user = findPicketlinkUser(name);
        if (user == null) return null;
        return new UserAdapter(user, getIdm());
    }

    protected User findPicketlinkUser(String name) {
        return SampleModel.getUser(getIdm(), name);
    }

    @Override
    public UserAdapter addUser(String username) {
        User user = findPicketlinkUser(username);
        if (user != null) throw new IllegalStateException("User already exists");
        user = new User(username);
        getIdm().add(user);
        return new UserAdapter(user, getIdm());
    }

    @Override
    public List<UserModel> queryUsers(Map<String, String> parameters) {
        IdentityQuery<User> userQuery = getIdm().createIdentityQuery(User.class);
        for (Map.Entry<String, String> entry : parameters.entrySet()) {
            userQuery.setParameter(AttributedType.QUERY_ATTRIBUTE.byName(entry.getKey()), entry.getValue());
        }
        List<User> users = userQuery.getResultList();
        List<UserModel> userModels = new ArrayList<UserModel>();
        for (User user : users) {
            userModels.add(new UserAdapter(user, getIdm()));
        }
        return userModels;

    }

    @Override
    public RoleAdapter getRole(String name) {
        Role role = SampleModel.getRole(getIdm(), name);
        if (role == null) return null;
        return new RoleAdapter(role, getIdm());
    }

    @Override
    public RoleModel getRoleById(String id) {
        IdentityQuery<Role> query = getIdm().createIdentityQuery(Role.class);
        query.setParameter(IdentityType.ID, id);
        List<Role> roles = query.getResultList();
        if (roles.size() == 0) return null;
        return new RoleAdapter(roles.get(0), getIdm());
    }

    @Override
    public RoleAdapter addRole(String name) {
        Role role = new Role(name);
        getIdm().add(role);
        return new RoleAdapter(role, getIdm());
    }

    @Override
    public List<RoleModel> getRoles() {
        IdentityManager idm = getIdm();
        IdentityQuery<Role> query = idm.createIdentityQuery(Role.class);
        query.setParameter(Role.PARTITION, realm);
        List<Role> roles = query.getResultList();
        List<RoleModel> roleModels = new ArrayList<RoleModel>();
        for (Role role : roles) {
            roleModels.add(new RoleAdapter(role, idm));
        }
        return roleModels;
    }


    /**
     * Key name, value resource
     *
     * @return
     */
    @Override
    public Map<String, ApplicationModel> getResourceNameMap() {
        Map<String, ApplicationModel> resourceMap = new HashMap<String, ApplicationModel>();
        for (ApplicationModel resource : getApplications()) {
            resourceMap.put(resource.getName(), resource);
        }
        return resourceMap;
    }

    /**
     * Makes sure that the resource returned is owned by the realm
     *
     * @return
     */
    @Override
    public ApplicationModel getApplicationById(String id) {
        RelationshipQuery<ResourceRelationship> query = getRelationshipManager().createRelationshipQuery(ResourceRelationship.class);
        query.setParameter(ResourceRelationship.REALM, realm.getName());
        query.setParameter(ResourceRelationship.RESOURCE, id);
        List<ResourceRelationship> results = query.getResultList();
        if (results.size() == 0) return null;
        ApplicationData resource = partitionManager.getPartition(ApplicationData.class, id);
        ApplicationModel model = new ApplicationAdapter(resource, this, partitionManager);
        return model;
    }


    @Override
    public List<ApplicationModel> getApplications() {
        RelationshipQuery<ResourceRelationship> query = getRelationshipManager().createRelationshipQuery(ResourceRelationship.class);
        query.setParameter(ResourceRelationship.REALM, realm.getName());
        List<ResourceRelationship> results = query.getResultList();
        List<ApplicationModel> resources = new ArrayList<ApplicationModel>();
        for (ResourceRelationship relationship : results) {
            ApplicationData resource = partitionManager.getPartition(ApplicationData.class, relationship.getResource());
            ApplicationModel model = new ApplicationAdapter(resource, this, partitionManager);
            resources.add(model);
        }

        return resources;
    }

    @Override
    public ApplicationModel addApplication(String name) {
        ApplicationData applicationData = new ApplicationData(RealmManager.generateId());
        User resourceUser = new User(name);
        idm.add(resourceUser);
        applicationData.setResourceUser(resourceUser);
        applicationData.setResourceName(name);
        applicationData.setResourceUser(resourceUser);
        partitionManager.add(applicationData);
        ResourceRelationship resourceRelationship = new ResourceRelationship();
        resourceRelationship.setRealm(realm.getName());
        resourceRelationship.setResource(applicationData.getName());
        getRelationshipManager().add(resourceRelationship);
        ApplicationModel resource = new ApplicationAdapter(applicationData, this, partitionManager);
        resource.addRole("*");
        resource.addScope(new UserAdapter(resourceUser, idm), "*");
        return resource;
    }

    @Override
    public boolean hasRole(UserModel user, RoleModel role) {
        return SampleModel.hasRole(getRelationshipManager(), ((UserAdapter) user).getUser(), ((RoleAdapter) role).getRole());
    }

    @Override
    public boolean hasRole(UserModel user, String role) {
        RoleModel roleModel = getRole(role);
        return hasRole(user, roleModel);
    }


    @Override
    public void grantRole(UserModel user, RoleModel role) {
        SampleModel.grantRole(getRelationshipManager(), ((UserAdapter) user).getUser(), ((RoleAdapter) role).getRole());
    }

    @Override
    public Set<String> getRoleMappings(UserModel user) {
        RelationshipQuery<Grant> query = getRelationshipManager().createRelationshipQuery(Grant.class);
        query.setParameter(Grant.ASSIGNEE, ((UserAdapter)user).getUser());
        List<Grant> grants = query.getResultList();
        HashSet<String> set = new HashSet<String>();
        for (Grant grant : grants) {
            if (grant.getRole().getPartition().getId().equals(realm.getId())) set.add(grant.getRole().getName());
        }
        return set;
    }

    @Override
    public void addScope(UserModel agent, String roleName) {
        IdentityManager idm = getIdm();
        Role role = SampleModel.getRole(idm, roleName);
        if (role == null) throw new RuntimeException("role not found");
        ScopeRelationship scope = new ScopeRelationship();
        scope.setClient(((UserAdapter)agent).getUser());
        scope.setScope(role);
        getRelationshipManager().add(scope);
    }


    @Override
    public Set<String> getScope(UserModel agent) {
        RelationshipQuery<ScopeRelationship> query = getRelationshipManager().createRelationshipQuery(ScopeRelationship.class);
        query.setParameter(ScopeRelationship.CLIENT, ((UserAdapter)agent).getUser());
        List<ScopeRelationship> scope = query.getResultList();
        HashSet<String> set = new HashSet<String>();
        for (ScopeRelationship rel : scope) {
            if (rel.getScope().getPartition().getId().equals(realm.getId())) set.add(rel.getScope().getName());
        }
        return set;
    }

    @Override
    public boolean isRealmAdmin(UserModel agent) {
        RealmAdapter realmModel = (RealmAdapter)new RealmManager(session).defaultRealm();
        RelationshipQuery<RealmAdminRelationship> query = getRelationshipManager().createRelationshipQuery(RealmAdminRelationship.class);
        query.setParameter(RealmAdminRelationship.REALM, realm.getName());
        query.setParameter(RealmAdminRelationship.ADMIN, ((UserAdapter)agent).getUser());
        List<RealmAdminRelationship> results = query.getResultList();
        return results.size() > 0;
    }

    @Override
    public void addRealmAdmin(UserModel agent) {
        RealmAdminRelationship relationship = new RealmAdminRelationship();
        relationship.setAdmin(((UserAdapter)agent).getUser());
        relationship.setRealm(realm.getName());
        getRelationshipManager().add(relationship);
    }

    @Override
    public List<RoleModel> getDefaultRoles() {
        List<RoleModel> defaultRoleModels = new ArrayList<RoleModel>();
        if (realm.getDefaultRoles() != null) {
            for (String name : realm.getDefaultRoles()) {
                RoleAdapter role = getRole(name);
                if (role != null) {
                    defaultRoleModels.add(role);
                }
            }
        }
        return defaultRoleModels;
    }

    @Override
    public void addDefaultRole(String name) {
        if (getRole(name) == null) {
            addRole(name);
        }

        String[] defaultRoles = realm.getDefaultRoles();
        if (defaultRoles == null) {
            defaultRoles = new String[1];
        } else {
            defaultRoles = Arrays.copyOf(defaultRoles, defaultRoles.length + 1);
        }
        defaultRoles[defaultRoles.length - 1] = name;

        realm.setDefaultRoles(defaultRoles);
        updateRealm();
    }

    @Override
    public void updateDefaultRoles(String[] defaultRoles) {
        for (String name : defaultRoles) {
            if (getRole(name) == null) {
                addRole(name);
            }
        }

        realm.setDefaultRoles(defaultRoles);
        updateRealm();
    }

    @Override
    public UserModel getUserBySocialLink(SocialLinkModel socialLink) {
        RelationshipQuery<SocialLinkRelationship> query = getRelationshipManager().createRelationshipQuery(SocialLinkRelationship.class);
        query.setParameter(SocialLinkRelationship.SOCIAL_PROVIDER, socialLink.getSocialProvider());
        query.setParameter(SocialLinkRelationship.SOCIAL_USERNAME, socialLink.getSocialUsername());
        List<SocialLinkRelationship> results = query.getResultList();
        if (results.isEmpty()) {
            return null;
        } else if (results.size() > 1) {
            throw new IllegalStateException("More results found for socialProvider=" + socialLink.getSocialProvider() +
                    ", socialUsername=" + socialLink.getSocialUsername() + ", results=" + results);
        } else {
            User user = results.get(0).getUser();
            return new UserAdapter(user, getIdm());
        }
    }

    @Override
    public Set<SocialLinkModel> getSocialLinks(UserModel user) {
        RelationshipQuery<SocialLinkRelationship> query = getRelationshipManager().createRelationshipQuery(SocialLinkRelationship.class);
        query.setParameter(SocialLinkRelationship.USER, ((UserAdapter)user).getUser());
        List<SocialLinkRelationship> plSocialLinks = query.getResultList();

        Set<SocialLinkModel> results = new HashSet<SocialLinkModel>();
        for (SocialLinkRelationship relationship : plSocialLinks) {
            results.add(new SocialLinkModel(relationship.getSocialProvider(), relationship.getSocialUsername()));
        }
        return results;
    }

    @Override
    public void addSocialLink(UserModel user, SocialLinkModel socialLink) {
        SocialLinkRelationship relationship = new SocialLinkRelationship();
        relationship.setUser(((UserAdapter)user).getUser());
        relationship.setSocialProvider(socialLink.getSocialProvider());
        relationship.setSocialUsername(socialLink.getSocialUsername());

        getRelationshipManager().add(relationship);
    }

    @Override
    public void removeSocialLink(UserModel user, SocialLinkModel socialLink) {
        SocialLinkRelationship relationship = new SocialLinkRelationship();
        relationship.setUser(((UserAdapter)user).getUser());
        relationship.setSocialProvider(socialLink.getSocialProvider());
        relationship.setSocialUsername(socialLink.getSocialUsername());

        getRelationshipManager().remove(relationship);
    }
}
<|MERGE_RESOLUTION|>--- conflicted
+++ resolved
@@ -1,767 +1,758 @@
-package org.keycloak.services.models.picketlink;
-
-import org.bouncycastle.openssl.PEMWriter;
-import org.jboss.resteasy.logging.Logger;
-import org.jboss.resteasy.security.PemUtils;
-import org.keycloak.representations.idm.CredentialRepresentation;
-import org.keycloak.services.managers.RealmManager;
-<<<<<<< HEAD
-import org.keycloak.services.models.*;
-=======
-import org.keycloak.services.models.KeycloakSession;
-import org.keycloak.services.models.RealmModel;
-import org.keycloak.services.models.RequiredCredentialModel;
-import org.keycloak.services.models.ApplicationModel;
-import org.keycloak.services.models.RoleModel;
-import org.keycloak.services.models.SocialLinkModel;
-import org.keycloak.services.models.UserCredentialModel;
-import org.keycloak.services.models.UserModel;
-import org.keycloak.services.models.picketlink.mappings.RealmData;
->>>>>>> b851c118
-import org.keycloak.services.models.picketlink.mappings.ApplicationData;
-import org.keycloak.services.models.picketlink.mappings.RealmData;
-import org.keycloak.services.models.picketlink.relationships.*;
-import org.picketlink.idm.IdentityManager;
-import org.picketlink.idm.PartitionManager;
-import org.picketlink.idm.RelationshipManager;
-import org.picketlink.idm.credential.*;
-import org.picketlink.idm.model.AttributedType;
-import org.picketlink.idm.model.IdentityType;
-import org.picketlink.idm.model.sample.Grant;
-import org.picketlink.idm.model.sample.Role;
-import org.picketlink.idm.model.sample.SampleModel;
-import org.picketlink.idm.model.sample.User;
-import org.picketlink.idm.query.IdentityQuery;
-import org.picketlink.idm.query.RelationshipQuery;
-
-import java.io.IOException;
-import java.io.StringWriter;
-import java.security.PrivateKey;
-import java.security.PublicKey;
-import java.security.cert.X509Certificate;
-import java.util.*;
-
-/**
- * Meant to be a per-request object
- *
- * @author <a href="mailto:bill@burkecentral.com">Bill Burke</a>
- * @version $Revision: 1 $
- */
-public class RealmAdapter implements RealmModel {
-    protected static final Logger logger = Logger.getLogger(RealmManager.class);
-
-    protected RealmData realm;
-    protected volatile transient PublicKey publicKey;
-    protected volatile transient PrivateKey privateKey;
-    protected IdentityManager idm;
-    protected PartitionManager partitionManager;
-    protected RelationshipManager relationshipManager;
-    protected KeycloakSession session;
-
-    public RealmAdapter(KeycloakSession session, RealmData realm, PartitionManager partitionManager) {
-        this.session = session;
-        this.realm = realm;
-        this.partitionManager = partitionManager;
-    }
-
-    protected IdentityManager getIdm() {
-        if (idm == null) idm = partitionManager.createIdentityManager(realm);
-        return idm;
-    }
-
-    protected RelationshipManager getRelationshipManager() {
-        if (relationshipManager == null) relationshipManager = partitionManager.createRelationshipManager();
-        return relationshipManager;
-    }
-
-    protected void updateRealm() {
-        partitionManager.update(realm);
-    }
-
-    @Override
-    public String getId() {
-        // for some reason picketlink queries by name when finding partition, don't know what ID is used for now
-        return realm.getName();
-    }
-
-    @Override
-    public String getName() {
-        return realm.getRealmName();
-    }
-
-    @Override
-    public void setName(String name) {
-        realm.setRealmName(name);
-        updateRealm();
-    }
-
-    @Override
-    public boolean isEnabled() {
-        return realm.isEnabled();
-    }
-
-    @Override
-    public void setEnabled(boolean enabled) {
-        realm.setEnabled(enabled);
-        updateRealm();
-    }
-
-    @Override
-    public boolean isSocial() {
-        return realm.isSocial();
-    }
-
-    @Override
-    public void setSocial(boolean social) {
-        realm.setSocial(social);
-    }
-
-    @Override
-    public boolean isAutomaticRegistrationAfterSocialLogin() {
-        return realm.isAutomaticRegistrationAfterSocialLogin();
-    }
-
-    @Override
-    public void setAutomaticRegistrationAfterSocialLogin(boolean automaticRegistrationAfterSocialLogin) {
-        realm.setAutomaticRegistrationAfterSocialLogin(automaticRegistrationAfterSocialLogin);
-        updateRealm();
-    }
-
-    @Override
-    public boolean isSslNotRequired() {
-        return realm.isSslNotRequired();
-    }
-
-    @Override
-    public void setSslNotRequired(boolean sslNotRequired) {
-        realm.setSslNotRequired(sslNotRequired);
-        updateRealm();
-    }
-
-    @Override
-    public boolean isCookieLoginAllowed() {
-        return realm.isCookieLoginAllowed();
-    }
-
-    @Override
-    public void setCookieLoginAllowed(boolean cookieLoginAllowed) {
-        realm.setCookieLoginAllowed(cookieLoginAllowed);
-        updateRealm();
-    }
-
-    @Override
-    public boolean isRegistrationAllowed() {
-        return realm.isRegistrationAllowed();
-    }
-
-    @Override
-    public void setRegistrationAllowed(boolean registrationAllowed) {
-        realm.setRegistrationAllowed(registrationAllowed);
-        updateRealm();
-    }
-
-    @Override
-    public int getTokenLifespan() {
-        return realm.getTokenLifespan();
-    }
-
-    @Override
-    public void setTokenLifespan(int tokenLifespan) {
-        realm.setTokenLifespan(tokenLifespan);
-        updateRealm();
-    }
-
-    @Override
-    public int getAccessCodeLifespan() {
-        return realm.getAccessCodeLifespan();
-    }
-
-    @Override
-    public void setAccessCodeLifespan(int accessCodeLifespan) {
-        realm.setAccessCodeLifespan(accessCodeLifespan);
-        updateRealm();
-    }
-
-    @Override
-    public String getPublicKeyPem() {
-        return realm.getPublicKeyPem();
-    }
-
-    @Override
-    public void setPublicKeyPem(String publicKeyPem) {
-        realm.setPublicKeyPem(publicKeyPem);
-        this.publicKey = null;
-        updateRealm();
-    }
-
-    @Override
-    public String getPrivateKeyPem() {
-        return realm.getPrivateKeyPem();
-    }
-
-    @Override
-    public void setPrivateKeyPem(String privateKeyPem) {
-        realm.setPrivateKeyPem(privateKeyPem);
-        this.privateKey = null;
-        updateRealm();
-    }
-
-    @Override
-    public PublicKey getPublicKey() {
-        if (publicKey != null) return publicKey;
-        String pem = getPublicKeyPem();
-        if (pem != null) {
-            try {
-                publicKey = PemUtils.decodePublicKey(pem);
-            } catch (Exception e) {
-                throw new RuntimeException(e);
-            }
-        }
-        return publicKey;
-    }
-
-    @Override
-    public void setPublicKey(PublicKey publicKey) {
-        this.publicKey = publicKey;
-        StringWriter writer = new StringWriter();
-        PEMWriter pemWriter = new PEMWriter(writer);
-        try {
-            pemWriter.writeObject(publicKey);
-            pemWriter.flush();
-        } catch (IOException e) {
-            throw new RuntimeException(e);
-        }
-        String s = writer.toString();
-        setPublicKeyPem(PemUtils.removeBeginEnd(s));
-    }
-
-    @Override
-    public PrivateKey getPrivateKey() {
-        if (privateKey != null) return privateKey;
-        String pem = getPrivateKeyPem();
-        if (pem != null) {
-            try {
-                privateKey = PemUtils.decodePrivateKey(pem);
-            } catch (Exception e) {
-                throw new RuntimeException(e);
-            }
-        }
-        return privateKey;
-    }
-
-    @Override
-    public void setPrivateKey(PrivateKey privateKey) {
-        this.privateKey = privateKey;
-        StringWriter writer = new StringWriter();
-        PEMWriter pemWriter = new PEMWriter(writer);
-        try {
-            pemWriter.writeObject(privateKey);
-            pemWriter.flush();
-        } catch (IOException e) {
-            throw new RuntimeException(e);
-        }
-        String s = writer.toString();
-        setPrivateKeyPem(PemUtils.removeBeginEnd(s));
-    }
-
-    @Override
-    public List<RequiredCredentialModel> getRequiredCredentials() {
-        List<RequiredCredentialRelationship> results = getRequiredCredentialRelationships();
-        return getRequiredCredentialModels(results);
-    }
-
-    protected List<RequiredCredentialRelationship> getRequiredCredentialRelationships() {
-        RelationshipQuery<RequiredCredentialRelationship> query = getRelationshipManager().createRelationshipQuery(RequiredCredentialRelationship.class);
-        query.setParameter(RequiredCredentialRelationship.REALM, realm.getName());
-        return query.getResultList();
-    }
-
-
-    public void addRequiredApplicationCredential(RequiredCredentialModel cred) {
-        RequiredApplicationCredentialRelationship relationship = new RequiredApplicationCredentialRelationship();
-        addRequiredCredential(cred, relationship);
-    }
-
-    @Override
-    public List<RequiredCredentialModel> getRequiredApplicationCredentials() {
-        List<RequiredApplicationCredentialRelationship> results = getResourceRequiredCredentialRelationships();
-        return getRequiredCredentialModels(results);
-    }
-
-    protected List<RequiredApplicationCredentialRelationship> getResourceRequiredCredentialRelationships() {
-        RelationshipQuery<RequiredApplicationCredentialRelationship> query = getRelationshipManager().createRelationshipQuery(RequiredApplicationCredentialRelationship.class);
-        query.setParameter(RequiredApplicationCredentialRelationship.REALM, realm.getName());
-        return query.getResultList();
-    }
-
-    public void addRequiredOAuthClientCredential(RequiredCredentialModel cred) {
-        OAuthClientRequiredCredentialRelationship relationship = new OAuthClientRequiredCredentialRelationship();
-        addRequiredCredential(cred, relationship);
-    }
-
-    @Override
-    public List<RequiredCredentialModel> getRequiredOAuthClientCredentials() {
-        List<OAuthClientRequiredCredentialRelationship> results = getOAuthClientRequiredCredentialRelationships();
-        return getRequiredCredentialModels(results);
-    }
-
-    protected List<OAuthClientRequiredCredentialRelationship> getOAuthClientRequiredCredentialRelationships() {
-        RelationshipQuery<OAuthClientRequiredCredentialRelationship> query = getRelationshipManager().createRelationshipQuery(OAuthClientRequiredCredentialRelationship.class);
-        query.setParameter(RequiredApplicationCredentialRelationship.REALM, realm.getName());
-        return query.getResultList();
-    }
-
-    public void addRequiredCredential(RequiredCredentialModel cred) {
-        RequiredCredentialRelationship relationship = new RequiredCredentialRelationship();
-        addRequiredCredential(cred, relationship);
-    }
-
-
-    protected List<RequiredCredentialModel> getRequiredCredentialModels(List<? extends RequiredCredentialRelationship> results) {
-        List<RequiredCredentialModel> rtn = new ArrayList<RequiredCredentialModel>();
-        for (RequiredCredentialRelationship relationship : results) {
-            RequiredCredentialModel model = new RequiredCredentialModel();
-            model.setInput(relationship.isInput());
-            model.setSecret(relationship.isSecret());
-            model.setType(relationship.getCredentialType());
-            model.setFormLabel(relationship.getFormLabel());
-            rtn.add(model);
-        }
-        return rtn;
-    }
-    protected void addRequiredCredential(RequiredCredentialModel cred, RequiredCredentialRelationship relationship) {
-        relationship.setCredentialType(cred.getType());
-        relationship.setInput(cred.isInput());
-        relationship.setSecret(cred.isSecret());
-        relationship.setRealm(realm.getName());
-        relationship.setFormLabel(cred.getFormLabel());
-        getRelationshipManager().add(relationship);
-    }
-
-    @Override
-    public void updateRequiredCredentials(Set<String> creds) {
-        List<RequiredCredentialRelationship> relationships = getRequiredCredentialRelationships();
-        RelationshipManager rm = getRelationshipManager();
-        Set<String> already = new HashSet<String>();
-        for (RequiredCredentialRelationship rel : relationships) {
-            if (!creds.contains(rel.getCredentialType())) {
-                rm.remove(rel);
-            } else {
-                already.add(rel.getCredentialType());
-            }
-        }
-        for (String cred : creds) {
-            logger.info("updating cred: " + cred);
-            if (!already.contains(cred)) {
-                addRequiredCredential(cred);
-            }
-        }
-    }
-
-    @Override
-    public void updateRequiredOAuthClientCredentials(Set<String> creds) {
-        List<OAuthClientRequiredCredentialRelationship> relationships = getOAuthClientRequiredCredentialRelationships();
-        RelationshipManager rm = getRelationshipManager();
-        Set<String> already = new HashSet<String>();
-        for (RequiredCredentialRelationship rel : relationships) {
-            if (!creds.contains(rel.getCredentialType())) {
-                rm.remove(rel);
-            } else {
-                already.add(rel.getCredentialType());
-            }
-        }
-        for (String cred : creds) {
-            if (!already.contains(cred)) {
-                addRequiredOAuthClientCredential(cred);
-            }
-        }
-    }
-
-    @Override
-    public void updateRequiredApplicationCredentials(Set<String> creds) {
-        List<RequiredApplicationCredentialRelationship> relationships = getResourceRequiredCredentialRelationships();
-        RelationshipManager rm = getRelationshipManager();
-        Set<String> already = new HashSet<String>();
-        for (RequiredCredentialRelationship rel : relationships) {
-            if (!creds.contains(rel.getCredentialType())) {
-                rm.remove(rel);
-            } else {
-                already.add(rel.getCredentialType());
-            }
-        }
-        for (String cred : creds) {
-            if (!already.contains(cred)) {
-                addRequiredResourceCredential(cred);
-            }
-        }
-    }
-
-
-    @Override
-    public void addRequiredCredential(String type) {
-        RequiredCredentialModel model = initRequiredCredentialModel(type);
-        addRequiredCredential(model);
-    }
-
-    @Override
-    public void addRequiredOAuthClientCredential(String type) {
-        RequiredCredentialModel model = initRequiredCredentialModel(type);
-        addRequiredOAuthClientCredential(model);
-    }
-
-    @Override
-    public void addRequiredResourceCredential(String type) {
-        RequiredCredentialModel model = initRequiredCredentialModel(type);
-        addRequiredApplicationCredential(model);
-    }
-
-    protected RequiredCredentialModel initRequiredCredentialModel(String type) {
-        RequiredCredentialModel model = RequiredCredentialModel.BUILT_IN.get(type);
-        if (model == null) {
-            throw new RuntimeException("Unknown credential type " + type);
-        }
-        return model;
-    }
-
-    @Override
-    public boolean validatePassword(UserModel user, String password) {
-        UsernamePasswordCredentials creds = new UsernamePasswordCredentials(user.getLoginName(), new Password(password));
-        getIdm().validateCredentials(creds);
-        return creds.getStatus() == Credentials.Status.VALID;
-    }
-
-    @Override
-    public boolean validateTOTP(UserModel user, String password, String token) {
-        TOTPCredentials creds = new TOTPCredentials();
-        creds.setToken(token);
-        creds.setUsername(user.getLoginName());
-        creds.setPassword(new Password(password));
-        getIdm().validateCredentials(creds);
-        return creds.getStatus() == Credentials.Status.VALID;
-    }
-
-    @Override
-    public void updateCredential(UserModel user, UserCredentialModel cred) {
-        IdentityManager idm = getIdm();
-        if (cred.getType().equals(CredentialRepresentation.PASSWORD)) {
-            Password password = new Password(cred.getValue());
-            idm.updateCredential(((UserAdapter)user).getUser(), password);
-        } else if (cred.getType().equals(CredentialRepresentation.TOTP)) {
-            TOTPCredential totp = new TOTPCredential(cred.getValue());
-            totp.setDevice(cred.getDevice());
-            idm.updateCredential(((UserAdapter)user).getUser(), totp);
-        } else if (cred.getType().equals(CredentialRepresentation.CLIENT_CERT)) {
-            X509Certificate cert = null;
-            try {
-                cert = org.keycloak.PemUtils.decodeCertificate(cred.getValue());
-            } catch (Exception e) {
-                throw new RuntimeException(e);
-            }
-            X509CertificateCredentials creds = new X509CertificateCredentials(cert);
-            idm.updateCredential(((UserAdapter)user).getUser(), creds);
-        }
-    }
-
-    @Override
-    public UserAdapter getUser(String name) {
-        User user = findPicketlinkUser(name);
-        if (user == null) return null;
-        return new UserAdapter(user, getIdm());
-    }
-
-    protected User findPicketlinkUser(String name) {
-        return SampleModel.getUser(getIdm(), name);
-    }
-
-    @Override
-    public UserAdapter addUser(String username) {
-        User user = findPicketlinkUser(username);
-        if (user != null) throw new IllegalStateException("User already exists");
-        user = new User(username);
-        getIdm().add(user);
-        return new UserAdapter(user, getIdm());
-    }
-
-    @Override
-    public List<UserModel> queryUsers(Map<String, String> parameters) {
-        IdentityQuery<User> userQuery = getIdm().createIdentityQuery(User.class);
-        for (Map.Entry<String, String> entry : parameters.entrySet()) {
-            userQuery.setParameter(AttributedType.QUERY_ATTRIBUTE.byName(entry.getKey()), entry.getValue());
-        }
-        List<User> users = userQuery.getResultList();
-        List<UserModel> userModels = new ArrayList<UserModel>();
-        for (User user : users) {
-            userModels.add(new UserAdapter(user, getIdm()));
-        }
-        return userModels;
-
-    }
-
-    @Override
-    public RoleAdapter getRole(String name) {
-        Role role = SampleModel.getRole(getIdm(), name);
-        if (role == null) return null;
-        return new RoleAdapter(role, getIdm());
-    }
-
-    @Override
-    public RoleModel getRoleById(String id) {
-        IdentityQuery<Role> query = getIdm().createIdentityQuery(Role.class);
-        query.setParameter(IdentityType.ID, id);
-        List<Role> roles = query.getResultList();
-        if (roles.size() == 0) return null;
-        return new RoleAdapter(roles.get(0), getIdm());
-    }
-
-    @Override
-    public RoleAdapter addRole(String name) {
-        Role role = new Role(name);
-        getIdm().add(role);
-        return new RoleAdapter(role, getIdm());
-    }
-
-    @Override
-    public List<RoleModel> getRoles() {
-        IdentityManager idm = getIdm();
-        IdentityQuery<Role> query = idm.createIdentityQuery(Role.class);
-        query.setParameter(Role.PARTITION, realm);
-        List<Role> roles = query.getResultList();
-        List<RoleModel> roleModels = new ArrayList<RoleModel>();
-        for (Role role : roles) {
-            roleModels.add(new RoleAdapter(role, idm));
-        }
-        return roleModels;
-    }
-
-
-    /**
-     * Key name, value resource
-     *
-     * @return
-     */
-    @Override
-    public Map<String, ApplicationModel> getResourceNameMap() {
-        Map<String, ApplicationModel> resourceMap = new HashMap<String, ApplicationModel>();
-        for (ApplicationModel resource : getApplications()) {
-            resourceMap.put(resource.getName(), resource);
-        }
-        return resourceMap;
-    }
-
-    /**
-     * Makes sure that the resource returned is owned by the realm
-     *
-     * @return
-     */
-    @Override
-    public ApplicationModel getApplicationById(String id) {
-        RelationshipQuery<ResourceRelationship> query = getRelationshipManager().createRelationshipQuery(ResourceRelationship.class);
-        query.setParameter(ResourceRelationship.REALM, realm.getName());
-        query.setParameter(ResourceRelationship.RESOURCE, id);
-        List<ResourceRelationship> results = query.getResultList();
-        if (results.size() == 0) return null;
-        ApplicationData resource = partitionManager.getPartition(ApplicationData.class, id);
-        ApplicationModel model = new ApplicationAdapter(resource, this, partitionManager);
-        return model;
-    }
-
-
-    @Override
-    public List<ApplicationModel> getApplications() {
-        RelationshipQuery<ResourceRelationship> query = getRelationshipManager().createRelationshipQuery(ResourceRelationship.class);
-        query.setParameter(ResourceRelationship.REALM, realm.getName());
-        List<ResourceRelationship> results = query.getResultList();
-        List<ApplicationModel> resources = new ArrayList<ApplicationModel>();
-        for (ResourceRelationship relationship : results) {
-            ApplicationData resource = partitionManager.getPartition(ApplicationData.class, relationship.getResource());
-            ApplicationModel model = new ApplicationAdapter(resource, this, partitionManager);
-            resources.add(model);
-        }
-
-        return resources;
-    }
-
-    @Override
-    public ApplicationModel addApplication(String name) {
-        ApplicationData applicationData = new ApplicationData(RealmManager.generateId());
-        User resourceUser = new User(name);
-        idm.add(resourceUser);
-        applicationData.setResourceUser(resourceUser);
-        applicationData.setResourceName(name);
-        applicationData.setResourceUser(resourceUser);
-        partitionManager.add(applicationData);
-        ResourceRelationship resourceRelationship = new ResourceRelationship();
-        resourceRelationship.setRealm(realm.getName());
-        resourceRelationship.setResource(applicationData.getName());
-        getRelationshipManager().add(resourceRelationship);
-        ApplicationModel resource = new ApplicationAdapter(applicationData, this, partitionManager);
-        resource.addRole("*");
-        resource.addScope(new UserAdapter(resourceUser, idm), "*");
-        return resource;
-    }
-
-    @Override
-    public boolean hasRole(UserModel user, RoleModel role) {
-        return SampleModel.hasRole(getRelationshipManager(), ((UserAdapter) user).getUser(), ((RoleAdapter) role).getRole());
-    }
-
-    @Override
-    public boolean hasRole(UserModel user, String role) {
-        RoleModel roleModel = getRole(role);
-        return hasRole(user, roleModel);
-    }
-
-
-    @Override
-    public void grantRole(UserModel user, RoleModel role) {
-        SampleModel.grantRole(getRelationshipManager(), ((UserAdapter) user).getUser(), ((RoleAdapter) role).getRole());
-    }
-
-    @Override
-    public Set<String> getRoleMappings(UserModel user) {
-        RelationshipQuery<Grant> query = getRelationshipManager().createRelationshipQuery(Grant.class);
-        query.setParameter(Grant.ASSIGNEE, ((UserAdapter)user).getUser());
-        List<Grant> grants = query.getResultList();
-        HashSet<String> set = new HashSet<String>();
-        for (Grant grant : grants) {
-            if (grant.getRole().getPartition().getId().equals(realm.getId())) set.add(grant.getRole().getName());
-        }
-        return set;
-    }
-
-    @Override
-    public void addScope(UserModel agent, String roleName) {
-        IdentityManager idm = getIdm();
-        Role role = SampleModel.getRole(idm, roleName);
-        if (role == null) throw new RuntimeException("role not found");
-        ScopeRelationship scope = new ScopeRelationship();
-        scope.setClient(((UserAdapter)agent).getUser());
-        scope.setScope(role);
-        getRelationshipManager().add(scope);
-    }
-
-
-    @Override
-    public Set<String> getScope(UserModel agent) {
-        RelationshipQuery<ScopeRelationship> query = getRelationshipManager().createRelationshipQuery(ScopeRelationship.class);
-        query.setParameter(ScopeRelationship.CLIENT, ((UserAdapter)agent).getUser());
-        List<ScopeRelationship> scope = query.getResultList();
-        HashSet<String> set = new HashSet<String>();
-        for (ScopeRelationship rel : scope) {
-            if (rel.getScope().getPartition().getId().equals(realm.getId())) set.add(rel.getScope().getName());
-        }
-        return set;
-    }
-
-    @Override
-    public boolean isRealmAdmin(UserModel agent) {
-        RealmAdapter realmModel = (RealmAdapter)new RealmManager(session).defaultRealm();
-        RelationshipQuery<RealmAdminRelationship> query = getRelationshipManager().createRelationshipQuery(RealmAdminRelationship.class);
-        query.setParameter(RealmAdminRelationship.REALM, realm.getName());
-        query.setParameter(RealmAdminRelationship.ADMIN, ((UserAdapter)agent).getUser());
-        List<RealmAdminRelationship> results = query.getResultList();
-        return results.size() > 0;
-    }
-
-    @Override
-    public void addRealmAdmin(UserModel agent) {
-        RealmAdminRelationship relationship = new RealmAdminRelationship();
-        relationship.setAdmin(((UserAdapter)agent).getUser());
-        relationship.setRealm(realm.getName());
-        getRelationshipManager().add(relationship);
-    }
-
-    @Override
-    public List<RoleModel> getDefaultRoles() {
-        List<RoleModel> defaultRoleModels = new ArrayList<RoleModel>();
-        if (realm.getDefaultRoles() != null) {
-            for (String name : realm.getDefaultRoles()) {
-                RoleAdapter role = getRole(name);
-                if (role != null) {
-                    defaultRoleModels.add(role);
-                }
-            }
-        }
-        return defaultRoleModels;
-    }
-
-    @Override
-    public void addDefaultRole(String name) {
-        if (getRole(name) == null) {
-            addRole(name);
-        }
-
-        String[] defaultRoles = realm.getDefaultRoles();
-        if (defaultRoles == null) {
-            defaultRoles = new String[1];
-        } else {
-            defaultRoles = Arrays.copyOf(defaultRoles, defaultRoles.length + 1);
-        }
-        defaultRoles[defaultRoles.length - 1] = name;
-
-        realm.setDefaultRoles(defaultRoles);
-        updateRealm();
-    }
-
-    @Override
-    public void updateDefaultRoles(String[] defaultRoles) {
-        for (String name : defaultRoles) {
-            if (getRole(name) == null) {
-                addRole(name);
-            }
-        }
-
-        realm.setDefaultRoles(defaultRoles);
-        updateRealm();
-    }
-
-    @Override
-    public UserModel getUserBySocialLink(SocialLinkModel socialLink) {
-        RelationshipQuery<SocialLinkRelationship> query = getRelationshipManager().createRelationshipQuery(SocialLinkRelationship.class);
-        query.setParameter(SocialLinkRelationship.SOCIAL_PROVIDER, socialLink.getSocialProvider());
-        query.setParameter(SocialLinkRelationship.SOCIAL_USERNAME, socialLink.getSocialUsername());
-        List<SocialLinkRelationship> results = query.getResultList();
-        if (results.isEmpty()) {
-            return null;
-        } else if (results.size() > 1) {
-            throw new IllegalStateException("More results found for socialProvider=" + socialLink.getSocialProvider() +
-                    ", socialUsername=" + socialLink.getSocialUsername() + ", results=" + results);
-        } else {
-            User user = results.get(0).getUser();
-            return new UserAdapter(user, getIdm());
-        }
-    }
-
-    @Override
-    public Set<SocialLinkModel> getSocialLinks(UserModel user) {
-        RelationshipQuery<SocialLinkRelationship> query = getRelationshipManager().createRelationshipQuery(SocialLinkRelationship.class);
-        query.setParameter(SocialLinkRelationship.USER, ((UserAdapter)user).getUser());
-        List<SocialLinkRelationship> plSocialLinks = query.getResultList();
-
-        Set<SocialLinkModel> results = new HashSet<SocialLinkModel>();
-        for (SocialLinkRelationship relationship : plSocialLinks) {
-            results.add(new SocialLinkModel(relationship.getSocialProvider(), relationship.getSocialUsername()));
-        }
-        return results;
-    }
-
-    @Override
-    public void addSocialLink(UserModel user, SocialLinkModel socialLink) {
-        SocialLinkRelationship relationship = new SocialLinkRelationship();
-        relationship.setUser(((UserAdapter)user).getUser());
-        relationship.setSocialProvider(socialLink.getSocialProvider());
-        relationship.setSocialUsername(socialLink.getSocialUsername());
-
-        getRelationshipManager().add(relationship);
-    }
-
-    @Override
-    public void removeSocialLink(UserModel user, SocialLinkModel socialLink) {
-        SocialLinkRelationship relationship = new SocialLinkRelationship();
-        relationship.setUser(((UserAdapter)user).getUser());
-        relationship.setSocialProvider(socialLink.getSocialProvider());
-        relationship.setSocialUsername(socialLink.getSocialUsername());
-
-        getRelationshipManager().remove(relationship);
-    }
-}
+package org.keycloak.services.models.picketlink;
+
+import org.bouncycastle.openssl.PEMWriter;
+import org.jboss.resteasy.logging.Logger;
+import org.jboss.resteasy.security.PemUtils;
+import org.keycloak.representations.idm.CredentialRepresentation;
+import org.keycloak.services.managers.RealmManager;
+import org.keycloak.services.models.KeycloakSession;
+import org.keycloak.services.models.RealmModel;
+import org.keycloak.services.models.RequiredCredentialModel;
+import org.keycloak.services.models.ApplicationModel;
+import org.keycloak.services.models.RoleModel;
+import org.keycloak.services.models.SocialLinkModel;
+import org.keycloak.services.models.UserCredentialModel;
+import org.keycloak.services.models.UserModel;
+import org.keycloak.services.models.picketlink.mappings.RealmData;
+import org.keycloak.services.models.picketlink.mappings.ApplicationData;
+import org.keycloak.services.models.picketlink.relationships.*;
+import org.keycloak.services.models.picketlink.relationships.RequiredApplicationCredentialRelationship;
+import org.picketlink.idm.IdentityManager;
+import org.picketlink.idm.PartitionManager;
+import org.picketlink.idm.RelationshipManager;
+import org.picketlink.idm.credential.Credentials;
+import org.picketlink.idm.credential.Password;
+import org.picketlink.idm.credential.TOTPCredential;
+import org.picketlink.idm.credential.TOTPCredentials;
+import org.picketlink.idm.credential.UsernamePasswordCredentials;
+import org.picketlink.idm.credential.X509CertificateCredentials;
+import org.picketlink.idm.model.IdentityType;
+import org.picketlink.idm.model.sample.Grant;
+import org.picketlink.idm.model.sample.Role;
+import org.picketlink.idm.model.sample.SampleModel;
+import org.picketlink.idm.model.sample.User;
+import org.picketlink.idm.query.IdentityQuery;
+import org.picketlink.idm.query.RelationshipQuery;
+
+import java.io.IOException;
+import java.io.StringWriter;
+import java.security.PrivateKey;
+import java.security.PublicKey;
+import java.security.cert.X509Certificate;
+import java.util.ArrayList;
+import java.util.Arrays;
+import java.util.HashMap;
+import java.util.HashSet;
+import java.util.List;
+import java.util.Map;
+import java.util.Set;
+
+/**
+ * Meant to be a per-request object
+ *
+ * @author <a href="mailto:bill@burkecentral.com">Bill Burke</a>
+ * @version $Revision: 1 $
+ */
+public class RealmAdapter implements RealmModel {
+    protected static final Logger logger = Logger.getLogger(RealmManager.class);
+
+    protected RealmData realm;
+    protected volatile transient PublicKey publicKey;
+    protected volatile transient PrivateKey privateKey;
+    protected IdentityManager idm;
+    protected PartitionManager partitionManager;
+    protected RelationshipManager relationshipManager;
+    protected KeycloakSession session;
+
+    public RealmAdapter(KeycloakSession session, RealmData realm, PartitionManager partitionManager) {
+        this.session = session;
+        this.realm = realm;
+        this.partitionManager = partitionManager;
+    }
+
+    protected IdentityManager getIdm() {
+        if (idm == null) idm = partitionManager.createIdentityManager(realm);
+        return idm;
+    }
+
+    protected RelationshipManager getRelationshipManager() {
+        if (relationshipManager == null) relationshipManager = partitionManager.createRelationshipManager();
+        return relationshipManager;
+    }
+
+    protected void updateRealm() {
+        partitionManager.update(realm);
+    }
+
+    @Override
+    public String getId() {
+        // for some reason picketlink queries by name when finding partition, don't know what ID is used for now
+        return realm.getName();
+    }
+
+    @Override
+    public String getName() {
+        return realm.getRealmName();
+    }
+
+    @Override
+    public void setName(String name) {
+        realm.setRealmName(name);
+        updateRealm();
+    }
+
+    @Override
+    public boolean isEnabled() {
+        return realm.isEnabled();
+    }
+
+    @Override
+    public void setEnabled(boolean enabled) {
+        realm.setEnabled(enabled);
+        updateRealm();
+    }
+
+    @Override
+    public boolean isSocial() {
+        return realm.isSocial();
+    }
+
+    @Override
+    public void setSocial(boolean social) {
+        realm.setSocial(social);
+    }
+
+    @Override
+    public boolean isAutomaticRegistrationAfterSocialLogin() {
+        return realm.isAutomaticRegistrationAfterSocialLogin();
+    }
+
+    @Override
+    public void setAutomaticRegistrationAfterSocialLogin(boolean automaticRegistrationAfterSocialLogin) {
+        realm.setAutomaticRegistrationAfterSocialLogin(automaticRegistrationAfterSocialLogin);
+        updateRealm();
+    }
+
+    @Override
+    public boolean isSslNotRequired() {
+        return realm.isSslNotRequired();
+    }
+
+    @Override
+    public void setSslNotRequired(boolean sslNotRequired) {
+        realm.setSslNotRequired(sslNotRequired);
+        updateRealm();
+    }
+
+    @Override
+    public boolean isCookieLoginAllowed() {
+        return realm.isCookieLoginAllowed();
+    }
+
+    @Override
+    public void setCookieLoginAllowed(boolean cookieLoginAllowed) {
+        realm.setCookieLoginAllowed(cookieLoginAllowed);
+        updateRealm();
+    }
+
+    @Override
+    public boolean isRegistrationAllowed() {
+        return realm.isRegistrationAllowed();
+    }
+
+    @Override
+    public void setRegistrationAllowed(boolean registrationAllowed) {
+        realm.setRegistrationAllowed(registrationAllowed);
+        updateRealm();
+    }
+
+    @Override
+    public int getTokenLifespan() {
+        return realm.getTokenLifespan();
+    }
+
+    @Override
+    public void setTokenLifespan(int tokenLifespan) {
+        realm.setTokenLifespan(tokenLifespan);
+        updateRealm();
+    }
+
+    @Override
+    public int getAccessCodeLifespan() {
+        return realm.getAccessCodeLifespan();
+    }
+
+    @Override
+    public void setAccessCodeLifespan(int accessCodeLifespan) {
+        realm.setAccessCodeLifespan(accessCodeLifespan);
+        updateRealm();
+    }
+
+    @Override
+    public String getPublicKeyPem() {
+        return realm.getPublicKeyPem();
+    }
+
+    @Override
+    public void setPublicKeyPem(String publicKeyPem) {
+        realm.setPublicKeyPem(publicKeyPem);
+        this.publicKey = null;
+        updateRealm();
+    }
+
+    @Override
+    public String getPrivateKeyPem() {
+        return realm.getPrivateKeyPem();
+    }
+
+    @Override
+    public void setPrivateKeyPem(String privateKeyPem) {
+        realm.setPrivateKeyPem(privateKeyPem);
+        this.privateKey = null;
+        updateRealm();
+    }
+
+    @Override
+    public PublicKey getPublicKey() {
+        if (publicKey != null) return publicKey;
+        String pem = getPublicKeyPem();
+        if (pem != null) {
+            try {
+                publicKey = PemUtils.decodePublicKey(pem);
+            } catch (Exception e) {
+                throw new RuntimeException(e);
+            }
+        }
+        return publicKey;
+    }
+
+    @Override
+    public void setPublicKey(PublicKey publicKey) {
+        this.publicKey = publicKey;
+        StringWriter writer = new StringWriter();
+        PEMWriter pemWriter = new PEMWriter(writer);
+        try {
+            pemWriter.writeObject(publicKey);
+            pemWriter.flush();
+        } catch (IOException e) {
+            throw new RuntimeException(e);
+        }
+        String s = writer.toString();
+        setPublicKeyPem(PemUtils.removeBeginEnd(s));
+    }
+
+    @Override
+    public PrivateKey getPrivateKey() {
+        if (privateKey != null) return privateKey;
+        String pem = getPrivateKeyPem();
+        if (pem != null) {
+            try {
+                privateKey = PemUtils.decodePrivateKey(pem);
+            } catch (Exception e) {
+                throw new RuntimeException(e);
+            }
+        }
+        return privateKey;
+    }
+
+    @Override
+    public void setPrivateKey(PrivateKey privateKey) {
+        this.privateKey = privateKey;
+        StringWriter writer = new StringWriter();
+        PEMWriter pemWriter = new PEMWriter(writer);
+        try {
+            pemWriter.writeObject(privateKey);
+            pemWriter.flush();
+        } catch (IOException e) {
+            throw new RuntimeException(e);
+        }
+        String s = writer.toString();
+        setPrivateKeyPem(PemUtils.removeBeginEnd(s));
+    }
+
+    @Override
+    public List<RequiredCredentialModel> getRequiredCredentials() {
+        List<RequiredCredentialRelationship> results = getRequiredCredentialRelationships();
+        return getRequiredCredentialModels(results);
+    }
+
+    protected List<RequiredCredentialRelationship> getRequiredCredentialRelationships() {
+        RelationshipQuery<RequiredCredentialRelationship> query = getRelationshipManager().createRelationshipQuery(RequiredCredentialRelationship.class);
+        query.setParameter(RequiredCredentialRelationship.REALM, realm.getName());
+        return query.getResultList();
+    }
+
+
+    public void addRequiredApplicationCredential(RequiredCredentialModel cred) {
+        RequiredApplicationCredentialRelationship relationship = new RequiredApplicationCredentialRelationship();
+        addRequiredCredential(cred, relationship);
+    }
+
+    @Override
+    public List<RequiredCredentialModel> getRequiredApplicationCredentials() {
+        List<RequiredApplicationCredentialRelationship> results = getResourceRequiredCredentialRelationships();
+        return getRequiredCredentialModels(results);
+    }
+
+    protected List<RequiredApplicationCredentialRelationship> getResourceRequiredCredentialRelationships() {
+        RelationshipQuery<RequiredApplicationCredentialRelationship> query = getRelationshipManager().createRelationshipQuery(RequiredApplicationCredentialRelationship.class);
+        query.setParameter(RequiredApplicationCredentialRelationship.REALM, realm.getName());
+        return query.getResultList();
+    }
+
+    public void addRequiredOAuthClientCredential(RequiredCredentialModel cred) {
+        OAuthClientRequiredCredentialRelationship relationship = new OAuthClientRequiredCredentialRelationship();
+        addRequiredCredential(cred, relationship);
+    }
+
+    @Override
+    public List<RequiredCredentialModel> getRequiredOAuthClientCredentials() {
+        List<OAuthClientRequiredCredentialRelationship> results = getOAuthClientRequiredCredentialRelationships();
+        return getRequiredCredentialModels(results);
+    }
+
+    protected List<OAuthClientRequiredCredentialRelationship> getOAuthClientRequiredCredentialRelationships() {
+        RelationshipQuery<OAuthClientRequiredCredentialRelationship> query = getRelationshipManager().createRelationshipQuery(OAuthClientRequiredCredentialRelationship.class);
+        query.setParameter(RequiredApplicationCredentialRelationship.REALM, realm.getName());
+        return query.getResultList();
+    }
+
+    public void addRequiredCredential(RequiredCredentialModel cred) {
+        RequiredCredentialRelationship relationship = new RequiredCredentialRelationship();
+        addRequiredCredential(cred, relationship);
+    }
+
+
+    protected List<RequiredCredentialModel> getRequiredCredentialModels(List<? extends RequiredCredentialRelationship> results) {
+        List<RequiredCredentialModel> rtn = new ArrayList<RequiredCredentialModel>();
+        for (RequiredCredentialRelationship relationship : results) {
+            RequiredCredentialModel model = new RequiredCredentialModel();
+            model.setInput(relationship.isInput());
+            model.setSecret(relationship.isSecret());
+            model.setType(relationship.getCredentialType());
+            model.setFormLabel(relationship.getFormLabel());
+            rtn.add(model);
+        }
+        return rtn;
+    }
+    protected void addRequiredCredential(RequiredCredentialModel cred, RequiredCredentialRelationship relationship) {
+        relationship.setCredentialType(cred.getType());
+        relationship.setInput(cred.isInput());
+        relationship.setSecret(cred.isSecret());
+        relationship.setRealm(realm.getName());
+        relationship.setFormLabel(cred.getFormLabel());
+        getRelationshipManager().add(relationship);
+    }
+
+    @Override
+    public void updateRequiredCredentials(Set<String> creds) {
+        List<RequiredCredentialRelationship> relationships = getRequiredCredentialRelationships();
+        RelationshipManager rm = getRelationshipManager();
+        Set<String> already = new HashSet<String>();
+        for (RequiredCredentialRelationship rel : relationships) {
+            if (!creds.contains(rel.getCredentialType())) {
+                rm.remove(rel);
+            } else {
+                already.add(rel.getCredentialType());
+            }
+        }
+        for (String cred : creds) {
+            logger.info("updating cred: " + cred);
+            if (!already.contains(cred)) {
+                addRequiredCredential(cred);
+            }
+        }
+    }
+
+    @Override
+    public void updateRequiredOAuthClientCredentials(Set<String> creds) {
+        List<OAuthClientRequiredCredentialRelationship> relationships = getOAuthClientRequiredCredentialRelationships();
+        RelationshipManager rm = getRelationshipManager();
+        Set<String> already = new HashSet<String>();
+        for (RequiredCredentialRelationship rel : relationships) {
+            if (!creds.contains(rel.getCredentialType())) {
+                rm.remove(rel);
+            } else {
+                already.add(rel.getCredentialType());
+            }
+        }
+        for (String cred : creds) {
+            if (!already.contains(cred)) {
+                addRequiredOAuthClientCredential(cred);
+            }
+        }
+    }
+
+    @Override
+    public void updateRequiredApplicationCredentials(Set<String> creds) {
+        List<RequiredApplicationCredentialRelationship> relationships = getResourceRequiredCredentialRelationships();
+        RelationshipManager rm = getRelationshipManager();
+        Set<String> already = new HashSet<String>();
+        for (RequiredCredentialRelationship rel : relationships) {
+            if (!creds.contains(rel.getCredentialType())) {
+                rm.remove(rel);
+            } else {
+                already.add(rel.getCredentialType());
+            }
+        }
+        for (String cred : creds) {
+            if (!already.contains(cred)) {
+                addRequiredResourceCredential(cred);
+            }
+        }
+    }
+
+
+    @Override
+    public void addRequiredCredential(String type) {
+        RequiredCredentialModel model = initRequiredCredentialModel(type);
+        addRequiredCredential(model);
+    }
+
+    @Override
+    public void addRequiredOAuthClientCredential(String type) {
+        RequiredCredentialModel model = initRequiredCredentialModel(type);
+        addRequiredOAuthClientCredential(model);
+    }
+
+    @Override
+    public void addRequiredResourceCredential(String type) {
+        RequiredCredentialModel model = initRequiredCredentialModel(type);
+        addRequiredApplicationCredential(model);
+    }
+
+    protected RequiredCredentialModel initRequiredCredentialModel(String type) {
+        RequiredCredentialModel model = RequiredCredentialModel.BUILT_IN.get(type);
+        if (model == null) {
+            throw new RuntimeException("Unknown credential type " + type);
+        }
+        return model;
+    }
+
+    @Override
+    public boolean validatePassword(UserModel user, String password) {
+        UsernamePasswordCredentials creds = new UsernamePasswordCredentials(user.getLoginName(), new Password(password));
+        getIdm().validateCredentials(creds);
+        return creds.getStatus() == Credentials.Status.VALID;
+    }
+
+    @Override
+    public boolean validateTOTP(UserModel user, String password, String token) {
+        TOTPCredentials creds = new TOTPCredentials();
+        creds.setToken(token);
+        creds.setUsername(user.getLoginName());
+        creds.setPassword(new Password(password));
+        getIdm().validateCredentials(creds);
+        return creds.getStatus() == Credentials.Status.VALID;
+    }
+
+    @Override
+    public void updateCredential(UserModel user, UserCredentialModel cred) {
+        IdentityManager idm = getIdm();
+        if (cred.getType().equals(CredentialRepresentation.PASSWORD)) {
+            Password password = new Password(cred.getValue());
+            idm.updateCredential(((UserAdapter)user).getUser(), password);
+        } else if (cred.getType().equals(CredentialRepresentation.TOTP)) {
+            TOTPCredential totp = new TOTPCredential(cred.getValue());
+            totp.setDevice(cred.getDevice());
+            idm.updateCredential(((UserAdapter)user).getUser(), totp);
+        } else if (cred.getType().equals(CredentialRepresentation.CLIENT_CERT)) {
+            X509Certificate cert = null;
+            try {
+                cert = org.keycloak.PemUtils.decodeCertificate(cred.getValue());
+            } catch (Exception e) {
+                throw new RuntimeException(e);
+            }
+            X509CertificateCredentials creds = new X509CertificateCredentials(cert);
+            idm.updateCredential(((UserAdapter)user).getUser(), creds);
+        }
+    }
+
+    @Override
+    public UserAdapter getUser(String name) {
+        User user = findPicketlinkUser(name);
+        if (user == null) return null;
+        return new UserAdapter(user, getIdm());
+    }
+
+    protected User findPicketlinkUser(String name) {
+        return SampleModel.getUser(getIdm(), name);
+    }
+
+    @Override
+    public UserAdapter addUser(String username) {
+        User user = findPicketlinkUser(username);
+        if (user != null) throw new IllegalStateException("User already exists");
+        user = new User(username);
+        getIdm().add(user);
+        return new UserAdapter(user, getIdm());
+    }
+
+    @Override
+    public RoleAdapter getRole(String name) {
+        Role role = SampleModel.getRole(getIdm(), name);
+        if (role == null) return null;
+        return new RoleAdapter(role, getIdm());
+    }
+
+    @Override
+    public RoleModel getRoleById(String id) {
+        IdentityQuery<Role> query = getIdm().createIdentityQuery(Role.class);
+        query.setParameter(IdentityType.ID, id);
+        List<Role> roles = query.getResultList();
+        if (roles.size() == 0) return null;
+        return new RoleAdapter(roles.get(0), getIdm());
+    }
+
+    @Override
+    public RoleAdapter addRole(String name) {
+        Role role = new Role(name);
+        getIdm().add(role);
+        return new RoleAdapter(role, getIdm());
+    }
+
+    @Override
+    public List<RoleModel> getRoles() {
+        IdentityManager idm = getIdm();
+        IdentityQuery<Role> query = idm.createIdentityQuery(Role.class);
+        query.setParameter(Role.PARTITION, realm);
+        List<Role> roles = query.getResultList();
+        List<RoleModel> roleModels = new ArrayList<RoleModel>();
+        for (Role role : roles) {
+            roleModels.add(new RoleAdapter(role, idm));
+        }
+        return roleModels;
+    }
+
+
+    /**
+     * Key name, value resource
+     *
+     * @return
+     */
+    @Override
+    public Map<String, ApplicationModel> getResourceNameMap() {
+        Map<String, ApplicationModel> resourceMap = new HashMap<String, ApplicationModel>();
+        for (ApplicationModel resource : getApplications()) {
+            resourceMap.put(resource.getName(), resource);
+        }
+        return resourceMap;
+    }
+
+    /**
+     * Makes sure that the resource returned is owned by the realm
+     *
+     * @return
+     */
+    @Override
+    public ApplicationModel getApplicationById(String id) {
+        RelationshipQuery<ResourceRelationship> query = getRelationshipManager().createRelationshipQuery(ResourceRelationship.class);
+        query.setParameter(ResourceRelationship.REALM, realm.getName());
+        query.setParameter(ResourceRelationship.RESOURCE, id);
+        List<ResourceRelationship> results = query.getResultList();
+        if (results.size() == 0) return null;
+        ApplicationData resource = partitionManager.getPartition(ApplicationData.class, id);
+        ApplicationModel model = new ApplicationAdapter(resource, this, partitionManager);
+        return model;
+    }
+
+
+    @Override
+    public List<ApplicationModel> getApplications() {
+        RelationshipQuery<ResourceRelationship> query = getRelationshipManager().createRelationshipQuery(ResourceRelationship.class);
+        query.setParameter(ResourceRelationship.REALM, realm.getName());
+        List<ResourceRelationship> results = query.getResultList();
+        List<ApplicationModel> resources = new ArrayList<ApplicationModel>();
+        for (ResourceRelationship relationship : results) {
+            ApplicationData resource = partitionManager.getPartition(ApplicationData.class, relationship.getResource());
+            ApplicationModel model = new ApplicationAdapter(resource, this, partitionManager);
+            resources.add(model);
+        }
+
+        return resources;
+    }
+
+    @Override
+    public ApplicationModel addApplication(String name) {
+        ApplicationData applicationData = new ApplicationData(RealmManager.generateId());
+        User resourceUser = new User(name);
+        idm.add(resourceUser);
+        applicationData.setResourceUser(resourceUser);
+        applicationData.setResourceName(name);
+        applicationData.setResourceUser(resourceUser);
+        partitionManager.add(applicationData);
+        ResourceRelationship resourceRelationship = new ResourceRelationship();
+        resourceRelationship.setRealm(realm.getName());
+        resourceRelationship.setResource(applicationData.getName());
+        getRelationshipManager().add(resourceRelationship);
+        ApplicationModel resource = new ApplicationAdapter(applicationData, this, partitionManager);
+        resource.addRole("*");
+        resource.addScope(new UserAdapter(resourceUser, idm), "*");
+        return resource;
+    }
+
+    @Override
+    public boolean hasRole(UserModel user, RoleModel role) {
+        return SampleModel.hasRole(getRelationshipManager(), ((UserAdapter) user).getUser(), ((RoleAdapter) role).getRole());
+    }
+
+    @Override
+    public boolean hasRole(UserModel user, String role) {
+        RoleModel roleModel = getRole(role);
+        return hasRole(user, roleModel);
+    }
+
+
+    @Override
+    public void grantRole(UserModel user, RoleModel role) {
+        SampleModel.grantRole(getRelationshipManager(), ((UserAdapter) user).getUser(), ((RoleAdapter) role).getRole());
+    }
+
+    @Override
+    public Set<String> getRoleMappings(UserModel user) {
+        RelationshipQuery<Grant> query = getRelationshipManager().createRelationshipQuery(Grant.class);
+        query.setParameter(Grant.ASSIGNEE, ((UserAdapter)user).getUser());
+        List<Grant> grants = query.getResultList();
+        HashSet<String> set = new HashSet<String>();
+        for (Grant grant : grants) {
+            if (grant.getRole().getPartition().getId().equals(realm.getId())) set.add(grant.getRole().getName());
+        }
+        return set;
+    }
+
+    @Override
+    public void addScope(UserModel agent, String roleName) {
+        IdentityManager idm = getIdm();
+        Role role = SampleModel.getRole(idm, roleName);
+        if (role == null) throw new RuntimeException("role not found");
+        ScopeRelationship scope = new ScopeRelationship();
+        scope.setClient(((UserAdapter)agent).getUser());
+        scope.setScope(role);
+        getRelationshipManager().add(scope);
+    }
+
+
+    @Override
+    public Set<String> getScope(UserModel agent) {
+        RelationshipQuery<ScopeRelationship> query = getRelationshipManager().createRelationshipQuery(ScopeRelationship.class);
+        query.setParameter(ScopeRelationship.CLIENT, ((UserAdapter)agent).getUser());
+        List<ScopeRelationship> scope = query.getResultList();
+        HashSet<String> set = new HashSet<String>();
+        for (ScopeRelationship rel : scope) {
+            if (rel.getScope().getPartition().getId().equals(realm.getId())) set.add(rel.getScope().getName());
+        }
+        return set;
+    }
+
+    @Override
+    public boolean isRealmAdmin(UserModel agent) {
+        RealmAdapter realmModel = (RealmAdapter)new RealmManager(session).defaultRealm();
+        RelationshipQuery<RealmAdminRelationship> query = getRelationshipManager().createRelationshipQuery(RealmAdminRelationship.class);
+        query.setParameter(RealmAdminRelationship.REALM, realm.getName());
+        query.setParameter(RealmAdminRelationship.ADMIN, ((UserAdapter)agent).getUser());
+        List<RealmAdminRelationship> results = query.getResultList();
+        return results.size() > 0;
+    }
+
+    @Override
+    public void addRealmAdmin(UserModel agent) {
+        RealmAdminRelationship relationship = new RealmAdminRelationship();
+        relationship.setAdmin(((UserAdapter)agent).getUser());
+        relationship.setRealm(realm.getName());
+        getRelationshipManager().add(relationship);
+    }
+
+    @Override
+    public List<RoleModel> getDefaultRoles() {
+        List<RoleModel> defaultRoleModels = new ArrayList<RoleModel>();
+        if (realm.getDefaultRoles() != null) {
+            for (String name : realm.getDefaultRoles()) {
+                RoleAdapter role = getRole(name);
+                if (role != null) {
+                    defaultRoleModels.add(role);
+                }
+            }
+        }
+        return defaultRoleModels;
+    }
+
+    @Override
+    public void addDefaultRole(String name) {
+        if (getRole(name) == null) {
+            addRole(name);
+        }
+
+        String[] defaultRoles = realm.getDefaultRoles();
+        if (defaultRoles == null) {
+            defaultRoles = new String[1];
+        } else {
+            defaultRoles = Arrays.copyOf(defaultRoles, defaultRoles.length + 1);
+        }
+        defaultRoles[defaultRoles.length - 1] = name;
+
+        realm.setDefaultRoles(defaultRoles);
+        updateRealm();
+    }
+
+    @Override
+    public void updateDefaultRoles(String[] defaultRoles) {
+        for (String name : defaultRoles) {
+            if (getRole(name) == null) {
+                addRole(name);
+            }
+        }
+
+        realm.setDefaultRoles(defaultRoles);
+        updateRealm();
+    }
+
+    @Override
+    public UserModel getUserBySocialLink(SocialLinkModel socialLink) {
+        RelationshipQuery<SocialLinkRelationship> query = getRelationshipManager().createRelationshipQuery(SocialLinkRelationship.class);
+        query.setParameter(SocialLinkRelationship.SOCIAL_PROVIDER, socialLink.getSocialProvider());
+        query.setParameter(SocialLinkRelationship.SOCIAL_USERNAME, socialLink.getSocialUsername());
+        List<SocialLinkRelationship> results = query.getResultList();
+        if (results.isEmpty()) {
+            return null;
+        } else if (results.size() > 1) {
+            throw new IllegalStateException("More results found for socialProvider=" + socialLink.getSocialProvider() +
+                    ", socialUsername=" + socialLink.getSocialUsername() + ", results=" + results);
+        } else {
+            User user = results.get(0).getUser();
+            return new UserAdapter(user, getIdm());
+        }
+    }
+
+    @Override
+    public Set<SocialLinkModel> getSocialLinks(UserModel user) {
+        RelationshipQuery<SocialLinkRelationship> query = getRelationshipManager().createRelationshipQuery(SocialLinkRelationship.class);
+        query.setParameter(SocialLinkRelationship.USER, ((UserAdapter)user).getUser());
+        List<SocialLinkRelationship> plSocialLinks = query.getResultList();
+
+        Set<SocialLinkModel> results = new HashSet<SocialLinkModel>();
+        for (SocialLinkRelationship relationship : plSocialLinks) {
+            results.add(new SocialLinkModel(relationship.getSocialProvider(), relationship.getSocialUsername()));
+        }
+        return results;
+    }
+
+    @Override
+    public void addSocialLink(UserModel user, SocialLinkModel socialLink) {
+        SocialLinkRelationship relationship = new SocialLinkRelationship();
+        relationship.setUser(((UserAdapter)user).getUser());
+        relationship.setSocialProvider(socialLink.getSocialProvider());
+        relationship.setSocialUsername(socialLink.getSocialUsername());
+
+        getRelationshipManager().add(relationship);
+    }
+
+    @Override
+    public void removeSocialLink(UserModel user, SocialLinkModel socialLink) {
+        SocialLinkRelationship relationship = new SocialLinkRelationship();
+        relationship.setUser(((UserAdapter)user).getUser());
+        relationship.setSocialProvider(socialLink.getSocialProvider());
+        relationship.setSocialUsername(socialLink.getSocialUsername());
+
+        getRelationshipManager().remove(relationship);
+    }
+}