package org.keycloak.adapters.tomcat7;

import org.apache.catalina.Context;
import org.apache.catalina.Lifecycle;
import org.apache.catalina.LifecycleEvent;
import org.apache.catalina.LifecycleException;
import org.apache.catalina.LifecycleListener;
import org.apache.catalina.Manager;
import org.apache.catalina.Session;
import org.apache.catalina.authenticator.FormAuthenticator;
import org.apache.catalina.connector.Request;
import org.apache.catalina.connector.Response;
import org.apache.catalina.core.StandardContext;
import org.apache.catalina.deploy.LoginConfig;
import org.jboss.logging.Logger;
import org.keycloak.KeycloakSecurityContext;
import org.keycloak.adapters.AdapterConstants;
import org.keycloak.adapters.AdapterDeploymentContext;
import org.keycloak.adapters.AdapterTokenStore;
import org.keycloak.adapters.AuthChallenge;
import org.keycloak.adapters.AuthOutcome;
import org.keycloak.adapters.HttpFacade;
import org.keycloak.adapters.KeycloakDeployment;
import org.keycloak.adapters.KeycloakDeploymentBuilder;
import org.keycloak.adapters.NodesRegistrationManagement;
import org.keycloak.adapters.PreAuthActionsHandler;
import org.keycloak.adapters.RefreshableKeycloakSecurityContext;
<<<<<<< HEAD
=======
import org.keycloak.adapters.ServerRequest;
import org.keycloak.enums.TokenStore;
>>>>>>> e2fd4d3b

import javax.servlet.ServletContext;
import javax.servlet.ServletException;
import javax.servlet.http.HttpServletResponse;
import java.io.ByteArrayInputStream;
import java.io.FileInputStream;
import java.io.FileNotFoundException;
import java.io.IOException;
import java.io.InputStream;

/**
 * Web deployment whose security is managed by a remote OAuth Skeleton Key authentication server
 * <p/>
 * Redirects browser to remote authentication server if not logged in.  Also allows OAuth Bearer Token requests
 * that contain a Skeleton Key bearer tokens.
 *
 * @author <a href="mailto:bill@burkecentral.com">Bill Burke</a>
 * @version $Revision: 1 $
 */
public class KeycloakAuthenticatorValve extends FormAuthenticator implements LifecycleListener {
<<<<<<< HEAD
    private static final Logger log = Logger.getLogger(KeycloakAuthenticatorValve.class);
    protected CatalinaUserSessionManagement userSessionManagement = new CatalinaUserSessionManagement();
=======

    public static final String TOKEN_STORE_NOTE = "TOKEN_STORE_NOTE";

	private final static Logger log = Logger.getLogger(""+KeycloakAuthenticatorValve.class);
	protected CatalinaUserSessionManagement userSessionManagement = new CatalinaUserSessionManagement();
>>>>>>> e2fd4d3b
    protected AdapterDeploymentContext deploymentContext;
    protected NodesRegistrationManagement nodesRegistrationManagement;

    @Override
    public void lifecycleEvent(LifecycleEvent event) {
        if (Lifecycle.START_EVENT.equals(event.getType())) {
            try {
                startDeployment();
            } catch (LifecycleException e) {
                log.error("Error starting deployment. " + e.getMessage());
            }
        } else if (Lifecycle.AFTER_START_EVENT.equals(event.getType())) {
            initInternal();
        } else if (event.getType() == Lifecycle.BEFORE_STOP_EVENT) {
            beforeStop();
        }
    }


    public void startDeployment() throws LifecycleException {
        super.start();
        StandardContext standardContext = (StandardContext) context;
        standardContext.addLifecycleListener(this);
        cache = false;
    }

    @Override
    public void logout(Request request) throws ServletException {
        KeycloakSecurityContext ksc = (KeycloakSecurityContext)request.getAttribute(KeycloakSecurityContext.class.getName());
        if (ksc != null) {
            request.removeAttribute(KeycloakSecurityContext.class.getName());
<<<<<<< HEAD
            Session session = request.getSessionInternal(false);
            if (session != null) {
                session.removeNote(KeycloakSecurityContext.class.getName());
                if (ksc instanceof RefreshableKeycloakSecurityContext) {
                    CatalinaHttpFacade facade = new CatalinaHttpFacade(request, null);
                    ((RefreshableKeycloakSecurityContext)ksc).logout(deploymentContext.resolveDeployment(facade));
                }
            }
=======
            CatalinaHttpFacade facade = new CatalinaHttpFacade(request, null);
            KeycloakDeployment deployment = deploymentContext.resolveDeployment(facade);

            AdapterTokenStore tokenStore = getTokenStore(request, facade, deployment);
            tokenStore.logout();
>>>>>>> e2fd4d3b
        }
        super.logout(request);
    }

   private static InputStream getJSONFromServletContext(ServletContext servletContext) {
        String json = servletContext.getInitParameter(AdapterConstants.AUTH_DATA_PARAM_NAME);
        if (json == null) {
            return null;
        }
        log.info("**** using " + AdapterConstants.AUTH_DATA_PARAM_NAME);
        log.info(json);
        return new ByteArrayInputStream(json.getBytes());
    }

    private static InputStream getConfigInputStream(Context context) {
        InputStream is = getJSONFromServletContext(context.getServletContext());
        if (is == null) {
            String path = context.getServletContext().getInitParameter("keycloak.config.file");
            if (path == null) {
                log.debug("**** using /WEB-INF/keycloak.json");
                is = context.getServletContext().getResourceAsStream("/WEB-INF/keycloak.json");
            } else {
                try {
                    is = new FileInputStream(path);
                } catch (FileNotFoundException e) {
                    throw new RuntimeException(e);
                }
            }
        }
        return is;
    }


    public void initInternal() {
        InputStream configInputStream = getConfigInputStream(context);
        KeycloakDeployment kd = null;
        if (configInputStream == null) {
            log.warn("No adapter configuration.  Keycloak is unconfigured and will deny all requests.");
            kd = new KeycloakDeployment();
        } else {
            kd = KeycloakDeploymentBuilder.build(configInputStream);
        }
        deploymentContext = new AdapterDeploymentContext(kd);
        context.getServletContext().setAttribute(AdapterDeploymentContext.class.getName(), deploymentContext);
        AuthenticatedActionsValve actions = new AuthenticatedActionsValve(deploymentContext, getNext(), getContainer());
        setNext(actions);

        nodesRegistrationManagement = new NodesRegistrationManagement();
    }

    protected void beforeStop() {
        nodesRegistrationManagement.stop();
    }

    @Override
    public void invoke(Request request, Response response) throws IOException, ServletException {
        try {
            if (log.isTraceEnabled()) {
                log.trace("invoke");
            }
            CatalinaHttpFacade facade = new CatalinaHttpFacade(request, response);
            Manager sessionManager = request.getContext().getManager();
            CatalinaUserSessionManagementWrapper sessionManagementWrapper = new CatalinaUserSessionManagementWrapper(userSessionManagement, sessionManager);
            PreAuthActionsHandler handler = new PreAuthActionsHandler(sessionManagementWrapper, deploymentContext, facade);
            if (handler.handleRequest()) {
                return;
            }
            checkKeycloakSession(request, facade);
            super.invoke(request, response);
        } finally {
        }
    }

    @Override
    public boolean authenticate(Request request, HttpServletResponse response, LoginConfig config) throws IOException {
        if (log.isTraceEnabled()) {
            log.trace("*** authenticate");
        }
        CatalinaHttpFacade facade = new CatalinaHttpFacade(request, response);
        KeycloakDeployment deployment = deploymentContext.resolveDeployment(facade);
        if (deployment == null || !deployment.isConfigured()) {
            log.info("*** deployment isn't configured return false");
            return false;
        }
        AdapterTokenStore tokenStore = getTokenStore(request, facade, deployment);

        nodesRegistrationManagement.tryRegister(deployment);

        CatalinaRequestAuthenticator authenticator = new CatalinaRequestAuthenticator(deployment, this, tokenStore, facade, request);
        AuthOutcome outcome = authenticator.authenticate();
        if (outcome == AuthOutcome.AUTHENTICATED) {
            if (facade.isEnded()) {
                return false;
            }
            return true;
        }
        AuthChallenge challenge = authenticator.getChallenge();
        if (challenge != null) {
            challenge.challenge(facade);
        }
        return false;
    }

    /**
     * Checks that access token is still valid.  Will attempt refresh of token if it is not.
     *
     * @param request
     */
    protected void checkKeycloakSession(Request request, HttpFacade facade) {
<<<<<<< HEAD
        if (request.getSessionInternal(false) == null || request.getSessionInternal().getPrincipal() == null) return;
        RefreshableKeycloakSecurityContext session = (RefreshableKeycloakSecurityContext) request.getSessionInternal().getNote(KeycloakSecurityContext.class.getName());
        if (session == null) return;
        // just in case session got serialized
        if (session.getDeployment() == null) session.setDeployment(deploymentContext.resolveDeployment(facade));
        if (session.isActive() && !session.getDeployment().isAlwaysRefreshToken()) return;

        // FYI: A refresh requires same scope, so same roles will be set.  Otherwise, refresh will fail and token will
        // not be updated
        boolean success = session.refreshExpiredToken(false);
        if (success && session.isActive()) return;

        // Refresh failed, so user is already logged out from keycloak. Cleanup and expire our session
        Session catalinaSession = request.getSessionInternal();
        log.debugf("Cleanup and expire session %s after failed refresh", catalinaSession.getId());
        catalinaSession.removeNote(KeycloakSecurityContext.class.getName());
        request.setUserPrincipal(null);
        request.setAuthType(null);
        catalinaSession.setPrincipal(null);
        catalinaSession.setAuthType(null);
        catalinaSession.expire();
=======
        KeycloakDeployment deployment = deploymentContext.resolveDeployment(facade);
        AdapterTokenStore tokenStore = getTokenStore(request, facade, deployment);
        tokenStore.checkCurrentToken();
>>>>>>> e2fd4d3b
    }

    public void keycloakSaveRequest(Request request) throws IOException {
        saveRequest(request, request.getSessionInternal(true));
    }

    public boolean keycloakRestoreRequest(Request request) {
        try {
            return restoreRequest(request, request.getSessionInternal());
        } catch (IOException e) {
            throw new RuntimeException(e);
        }
    }

    protected AdapterTokenStore getTokenStore(Request request, HttpFacade facade, KeycloakDeployment resolvedDeployment) {
        AdapterTokenStore store = (AdapterTokenStore)request.getNote(TOKEN_STORE_NOTE);
        if (store != null) {
            return store;
        }

        if (resolvedDeployment.getTokenStore() == TokenStore.SESSION) {
            store = new CatalinaSessionTokenStore(request, resolvedDeployment, userSessionManagement);
        } else {
            store = new CatalinaCookieTokenStore(request, facade, resolvedDeployment);
        }

        request.setNote(TOKEN_STORE_NOTE, store);
        return store;
    }

}
<|MERGE_RESOLUTION|>--- conflicted
+++ resolved
@@ -1,276 +1,225 @@
-package org.keycloak.adapters.tomcat7;
-
-import org.apache.catalina.Context;
-import org.apache.catalina.Lifecycle;
-import org.apache.catalina.LifecycleEvent;
-import org.apache.catalina.LifecycleException;
-import org.apache.catalina.LifecycleListener;
-import org.apache.catalina.Manager;
-import org.apache.catalina.Session;
-import org.apache.catalina.authenticator.FormAuthenticator;
-import org.apache.catalina.connector.Request;
-import org.apache.catalina.connector.Response;
-import org.apache.catalina.core.StandardContext;
-import org.apache.catalina.deploy.LoginConfig;
-import org.jboss.logging.Logger;
-import org.keycloak.KeycloakSecurityContext;
-import org.keycloak.adapters.AdapterConstants;
-import org.keycloak.adapters.AdapterDeploymentContext;
-import org.keycloak.adapters.AdapterTokenStore;
-import org.keycloak.adapters.AuthChallenge;
-import org.keycloak.adapters.AuthOutcome;
-import org.keycloak.adapters.HttpFacade;
-import org.keycloak.adapters.KeycloakDeployment;
-import org.keycloak.adapters.KeycloakDeploymentBuilder;
-import org.keycloak.adapters.NodesRegistrationManagement;
-import org.keycloak.adapters.PreAuthActionsHandler;
-import org.keycloak.adapters.RefreshableKeycloakSecurityContext;
-<<<<<<< HEAD
-=======
-import org.keycloak.adapters.ServerRequest;
-import org.keycloak.enums.TokenStore;
->>>>>>> e2fd4d3b
-
-import javax.servlet.ServletContext;
-import javax.servlet.ServletException;
-import javax.servlet.http.HttpServletResponse;
-import java.io.ByteArrayInputStream;
-import java.io.FileInputStream;
-import java.io.FileNotFoundException;
-import java.io.IOException;
-import java.io.InputStream;
-
-/**
- * Web deployment whose security is managed by a remote OAuth Skeleton Key authentication server
- * <p/>
- * Redirects browser to remote authentication server if not logged in.  Also allows OAuth Bearer Token requests
- * that contain a Skeleton Key bearer tokens.
- *
- * @author <a href="mailto:bill@burkecentral.com">Bill Burke</a>
- * @version $Revision: 1 $
- */
-public class KeycloakAuthenticatorValve extends FormAuthenticator implements LifecycleListener {
-<<<<<<< HEAD
-    private static final Logger log = Logger.getLogger(KeycloakAuthenticatorValve.class);
-    protected CatalinaUserSessionManagement userSessionManagement = new CatalinaUserSessionManagement();
-=======
-
-    public static final String TOKEN_STORE_NOTE = "TOKEN_STORE_NOTE";
-
-	private final static Logger log = Logger.getLogger(""+KeycloakAuthenticatorValve.class);
-	protected CatalinaUserSessionManagement userSessionManagement = new CatalinaUserSessionManagement();
->>>>>>> e2fd4d3b
-    protected AdapterDeploymentContext deploymentContext;
-    protected NodesRegistrationManagement nodesRegistrationManagement;
-
-    @Override
-    public void lifecycleEvent(LifecycleEvent event) {
-        if (Lifecycle.START_EVENT.equals(event.getType())) {
-            try {
-                startDeployment();
-            } catch (LifecycleException e) {
-                log.error("Error starting deployment. " + e.getMessage());
-            }
-        } else if (Lifecycle.AFTER_START_EVENT.equals(event.getType())) {
-            initInternal();
-        } else if (event.getType() == Lifecycle.BEFORE_STOP_EVENT) {
-            beforeStop();
-        }
-    }
-
-
-    public void startDeployment() throws LifecycleException {
-        super.start();
-        StandardContext standardContext = (StandardContext) context;
-        standardContext.addLifecycleListener(this);
-        cache = false;
-    }
-
-    @Override
-    public void logout(Request request) throws ServletException {
-        KeycloakSecurityContext ksc = (KeycloakSecurityContext)request.getAttribute(KeycloakSecurityContext.class.getName());
-        if (ksc != null) {
-            request.removeAttribute(KeycloakSecurityContext.class.getName());
-<<<<<<< HEAD
-            Session session = request.getSessionInternal(false);
-            if (session != null) {
-                session.removeNote(KeycloakSecurityContext.class.getName());
-                if (ksc instanceof RefreshableKeycloakSecurityContext) {
-                    CatalinaHttpFacade facade = new CatalinaHttpFacade(request, null);
-                    ((RefreshableKeycloakSecurityContext)ksc).logout(deploymentContext.resolveDeployment(facade));
-                }
-            }
-=======
-            CatalinaHttpFacade facade = new CatalinaHttpFacade(request, null);
-            KeycloakDeployment deployment = deploymentContext.resolveDeployment(facade);
-
-            AdapterTokenStore tokenStore = getTokenStore(request, facade, deployment);
-            tokenStore.logout();
->>>>>>> e2fd4d3b
-        }
-        super.logout(request);
-    }
-
-   private static InputStream getJSONFromServletContext(ServletContext servletContext) {
-        String json = servletContext.getInitParameter(AdapterConstants.AUTH_DATA_PARAM_NAME);
-        if (json == null) {
-            return null;
-        }
-        log.info("**** using " + AdapterConstants.AUTH_DATA_PARAM_NAME);
-        log.info(json);
-        return new ByteArrayInputStream(json.getBytes());
-    }
-
-    private static InputStream getConfigInputStream(Context context) {
-        InputStream is = getJSONFromServletContext(context.getServletContext());
-        if (is == null) {
-            String path = context.getServletContext().getInitParameter("keycloak.config.file");
-            if (path == null) {
-                log.debug("**** using /WEB-INF/keycloak.json");
-                is = context.getServletContext().getResourceAsStream("/WEB-INF/keycloak.json");
-            } else {
-                try {
-                    is = new FileInputStream(path);
-                } catch (FileNotFoundException e) {
-                    throw new RuntimeException(e);
-                }
-            }
-        }
-        return is;
-    }
-
-
-    public void initInternal() {
-        InputStream configInputStream = getConfigInputStream(context);
-        KeycloakDeployment kd = null;
-        if (configInputStream == null) {
-            log.warn("No adapter configuration.  Keycloak is unconfigured and will deny all requests.");
-            kd = new KeycloakDeployment();
-        } else {
-            kd = KeycloakDeploymentBuilder.build(configInputStream);
-        }
-        deploymentContext = new AdapterDeploymentContext(kd);
-        context.getServletContext().setAttribute(AdapterDeploymentContext.class.getName(), deploymentContext);
-        AuthenticatedActionsValve actions = new AuthenticatedActionsValve(deploymentContext, getNext(), getContainer());
-        setNext(actions);
-
-        nodesRegistrationManagement = new NodesRegistrationManagement();
-    }
-
-    protected void beforeStop() {
-        nodesRegistrationManagement.stop();
-    }
-
-    @Override
-    public void invoke(Request request, Response response) throws IOException, ServletException {
-        try {
-            if (log.isTraceEnabled()) {
-                log.trace("invoke");
-            }
-            CatalinaHttpFacade facade = new CatalinaHttpFacade(request, response);
-            Manager sessionManager = request.getContext().getManager();
-            CatalinaUserSessionManagementWrapper sessionManagementWrapper = new CatalinaUserSessionManagementWrapper(userSessionManagement, sessionManager);
-            PreAuthActionsHandler handler = new PreAuthActionsHandler(sessionManagementWrapper, deploymentContext, facade);
-            if (handler.handleRequest()) {
-                return;
-            }
-            checkKeycloakSession(request, facade);
-            super.invoke(request, response);
-        } finally {
-        }
-    }
-
-    @Override
-    public boolean authenticate(Request request, HttpServletResponse response, LoginConfig config) throws IOException {
-        if (log.isTraceEnabled()) {
-            log.trace("*** authenticate");
-        }
-        CatalinaHttpFacade facade = new CatalinaHttpFacade(request, response);
-        KeycloakDeployment deployment = deploymentContext.resolveDeployment(facade);
-        if (deployment == null || !deployment.isConfigured()) {
-            log.info("*** deployment isn't configured return false");
-            return false;
-        }
-        AdapterTokenStore tokenStore = getTokenStore(request, facade, deployment);
-
-        nodesRegistrationManagement.tryRegister(deployment);
-
-        CatalinaRequestAuthenticator authenticator = new CatalinaRequestAuthenticator(deployment, this, tokenStore, facade, request);
-        AuthOutcome outcome = authenticator.authenticate();
-        if (outcome == AuthOutcome.AUTHENTICATED) {
-            if (facade.isEnded()) {
-                return false;
-            }
-            return true;
-        }
-        AuthChallenge challenge = authenticator.getChallenge();
-        if (challenge != null) {
-            challenge.challenge(facade);
-        }
-        return false;
-    }
-
-    /**
-     * Checks that access token is still valid.  Will attempt refresh of token if it is not.
-     *
-     * @param request
-     */
-    protected void checkKeycloakSession(Request request, HttpFacade facade) {
-<<<<<<< HEAD
-        if (request.getSessionInternal(false) == null || request.getSessionInternal().getPrincipal() == null) return;
-        RefreshableKeycloakSecurityContext session = (RefreshableKeycloakSecurityContext) request.getSessionInternal().getNote(KeycloakSecurityContext.class.getName());
-        if (session == null) return;
-        // just in case session got serialized
-        if (session.getDeployment() == null) session.setDeployment(deploymentContext.resolveDeployment(facade));
-        if (session.isActive() && !session.getDeployment().isAlwaysRefreshToken()) return;
-
-        // FYI: A refresh requires same scope, so same roles will be set.  Otherwise, refresh will fail and token will
-        // not be updated
-        boolean success = session.refreshExpiredToken(false);
-        if (success && session.isActive()) return;
-
-        // Refresh failed, so user is already logged out from keycloak. Cleanup and expire our session
-        Session catalinaSession = request.getSessionInternal();
-        log.debugf("Cleanup and expire session %s after failed refresh", catalinaSession.getId());
-        catalinaSession.removeNote(KeycloakSecurityContext.class.getName());
-        request.setUserPrincipal(null);
-        request.setAuthType(null);
-        catalinaSession.setPrincipal(null);
-        catalinaSession.setAuthType(null);
-        catalinaSession.expire();
-=======
-        KeycloakDeployment deployment = deploymentContext.resolveDeployment(facade);
-        AdapterTokenStore tokenStore = getTokenStore(request, facade, deployment);
-        tokenStore.checkCurrentToken();
->>>>>>> e2fd4d3b
-    }
-
-    public void keycloakSaveRequest(Request request) throws IOException {
-        saveRequest(request, request.getSessionInternal(true));
-    }
-
-    public boolean keycloakRestoreRequest(Request request) {
-        try {
-            return restoreRequest(request, request.getSessionInternal());
-        } catch (IOException e) {
-            throw new RuntimeException(e);
-        }
-    }
-
-    protected AdapterTokenStore getTokenStore(Request request, HttpFacade facade, KeycloakDeployment resolvedDeployment) {
-        AdapterTokenStore store = (AdapterTokenStore)request.getNote(TOKEN_STORE_NOTE);
-        if (store != null) {
-            return store;
-        }
-
-        if (resolvedDeployment.getTokenStore() == TokenStore.SESSION) {
-            store = new CatalinaSessionTokenStore(request, resolvedDeployment, userSessionManagement);
-        } else {
-            store = new CatalinaCookieTokenStore(request, facade, resolvedDeployment);
-        }
-
-        request.setNote(TOKEN_STORE_NOTE, store);
-        return store;
-    }
-
-}
+package org.keycloak.adapters.tomcat7;
+
+import org.apache.catalina.Context;
+import org.apache.catalina.Lifecycle;
+import org.apache.catalina.LifecycleEvent;
+import org.apache.catalina.LifecycleException;
+import org.apache.catalina.LifecycleListener;
+import org.apache.catalina.Manager;
+import org.apache.catalina.Session;
+import org.apache.catalina.authenticator.FormAuthenticator;
+import org.apache.catalina.connector.Request;
+import org.apache.catalina.connector.Response;
+import org.apache.catalina.core.StandardContext;
+import org.apache.catalina.deploy.LoginConfig;
+import org.keycloak.KeycloakSecurityContext;
+import org.keycloak.adapters.AdapterConstants;
+import org.keycloak.adapters.AdapterDeploymentContext;
+import org.keycloak.adapters.AdapterTokenStore;
+import org.keycloak.adapters.AuthChallenge;
+import org.keycloak.adapters.AuthOutcome;
+import org.keycloak.adapters.HttpFacade;
+import org.keycloak.adapters.KeycloakDeployment;
+import org.keycloak.adapters.KeycloakDeploymentBuilder;
+import org.keycloak.adapters.NodesRegistrationManagement;
+import org.keycloak.adapters.PreAuthActionsHandler;
+import org.keycloak.adapters.RefreshableKeycloakSecurityContext;
+import org.keycloak.adapters.ServerRequest;
+import org.keycloak.enums.TokenStore;
+
+import javax.servlet.ServletContext;
+import javax.servlet.ServletException;
+import javax.servlet.http.HttpServletResponse;
+import java.io.ByteArrayInputStream;
+import java.io.FileInputStream;
+import java.io.FileNotFoundException;
+import java.io.IOException;
+import java.io.InputStream;
+import java.util.logging.Logger;
+
+/**
+ * Web deployment whose security is managed by a remote OAuth Skeleton Key authentication server
+ * <p/>
+ * Redirects browser to remote authentication server if not logged in.  Also allows OAuth Bearer Token requests
+ * that contain a Skeleton Key bearer tokens.
+ * 
+ * @author <a href="mailto:ungarida@gmail.com">Davide Ungari</a>
+ * @version $Revision: 1 $
+ */
+public class KeycloakAuthenticatorValve extends FormAuthenticator implements LifecycleListener {
+
+    public static final String TOKEN_STORE_NOTE = "TOKEN_STORE_NOTE";
+
+	private final static Logger log = Logger.getLogger(""+KeycloakAuthenticatorValve.class);
+	protected CatalinaUserSessionManagement userSessionManagement = new CatalinaUserSessionManagement();
+    protected AdapterDeploymentContext deploymentContext;
+    protected NodesRegistrationManagement nodesRegistrationManagement;
+
+    @Override
+    public void lifecycleEvent(LifecycleEvent event) {
+        if (Lifecycle.START_EVENT.equals(event.getType())) {
+            try {
+                startDeployment();
+            } catch (LifecycleException e) {
+            	log.severe("Error starting deployment. " + e.getMessage());
+            }
+        } else if (Lifecycle.AFTER_START_EVENT.equals(event.getType())) {
+        	initInternal();
+        } else if (event.getType() == Lifecycle.BEFORE_STOP_EVENT) {
+            beforeStop();
+        }
+    }
+    
+    @Override
+    public void logout(Request request) throws ServletException {
+        KeycloakSecurityContext ksc = (KeycloakSecurityContext)request.getAttribute(KeycloakSecurityContext.class.getName());
+        if (ksc != null) {
+            request.removeAttribute(KeycloakSecurityContext.class.getName());
+            CatalinaHttpFacade facade = new CatalinaHttpFacade(request, null);
+            KeycloakDeployment deployment = deploymentContext.resolveDeployment(facade);
+
+            AdapterTokenStore tokenStore = getTokenStore(request, facade, deployment);
+            tokenStore.logout();
+        }
+        super.logout(request);
+    }
+
+    public void startDeployment() throws LifecycleException {
+        super.start();
+        StandardContext standardContext = (StandardContext) context;
+        standardContext.addLifecycleListener(this);
+        cache = false;
+    }
+
+    public void initInternal() {
+        InputStream configInputStream = getConfigInputStream(context);
+        KeycloakDeployment kd = null;
+        if (configInputStream == null) {
+            log.warning("No adapter configuration.  Keycloak is unconfigured and will deny all requests.");
+            kd = new KeycloakDeployment();
+        } else {
+            kd = KeycloakDeploymentBuilder.build(configInputStream);
+        }
+        deploymentContext = new AdapterDeploymentContext(kd);
+        context.getServletContext().setAttribute(AdapterDeploymentContext.class.getName(), deploymentContext);
+        AuthenticatedActionsValve actions = new AuthenticatedActionsValve(deploymentContext, getNext(), getContainer(), getObjectName());
+        setNext(actions);
+
+        nodesRegistrationManagement = new NodesRegistrationManagement();
+    }
+
+    protected void beforeStop() {
+        nodesRegistrationManagement.stop();
+    }
+
+    private static InputStream getJSONFromServletContext(ServletContext servletContext) {
+        String json = servletContext.getInitParameter(AdapterConstants.AUTH_DATA_PARAM_NAME);
+        if (json == null) {
+            return null;
+        }
+        log.info("**** using " + AdapterConstants.AUTH_DATA_PARAM_NAME);
+        log.info(json);
+        return new ByteArrayInputStream(json.getBytes());
+    }
+
+    private static InputStream getConfigInputStream(Context context) {
+        InputStream is = getJSONFromServletContext(context.getServletContext());
+        if (is == null) {
+            String path = context.getServletContext().getInitParameter("keycloak.config.file");
+            if (path == null) {
+                log.info("**** using /WEB-INF/keycloak.json");
+                is = context.getServletContext().getResourceAsStream("/WEB-INF/keycloak.json");
+            } else {
+                try {
+                    is = new FileInputStream(path);
+                } catch (FileNotFoundException e) {
+                	log.severe("NOT FOUND /WEB-INF/keycloak.json");
+                    throw new RuntimeException(e);
+                }
+            }
+        }
+        return is;
+    }
+
+    @Override
+    public void invoke(Request request, Response response) throws IOException, ServletException {
+        try {
+            CatalinaHttpFacade facade = new CatalinaHttpFacade(request, response);
+            Manager sessionManager = request.getContext().getManager();
+            CatalinaUserSessionManagementWrapper sessionManagementWrapper = new CatalinaUserSessionManagementWrapper(userSessionManagement, sessionManager);
+            PreAuthActionsHandler handler = new PreAuthActionsHandler(sessionManagementWrapper, deploymentContext, facade);
+            if (handler.handleRequest()) {
+                return;
+            }
+            checkKeycloakSession(request, facade);
+            super.invoke(request, response);
+        } finally {
+        }
+    }
+
+    @Override
+    public boolean authenticate(Request request, HttpServletResponse response, LoginConfig config) throws IOException {
+        CatalinaHttpFacade facade = new CatalinaHttpFacade(request, response);
+        KeycloakDeployment deployment = deploymentContext.resolveDeployment(facade);
+        if (deployment == null || !deployment.isConfigured()) {
+            return false;
+        }
+        AdapterTokenStore tokenStore = getTokenStore(request, facade, deployment);
+
+        nodesRegistrationManagement.tryRegister(deployment);
+
+        CatalinaRequestAuthenticator authenticator = new CatalinaRequestAuthenticator(deployment, this, tokenStore, facade, request);
+        AuthOutcome outcome = authenticator.authenticate();
+        if (outcome == AuthOutcome.AUTHENTICATED) {
+            if (facade.isEnded()) {
+                return false;
+            }
+            return true;
+        }
+        AuthChallenge challenge = authenticator.getChallenge();
+        if (challenge != null) {
+            challenge.challenge(facade);
+        }
+        return false;
+    }
+
+    /**
+     * Checks that access token is still valid.  Will attempt refresh of token if it is not.
+     *
+     * @param request
+     */
+    protected void checkKeycloakSession(Request request, HttpFacade facade) {
+        KeycloakDeployment deployment = deploymentContext.resolveDeployment(facade);
+        AdapterTokenStore tokenStore = getTokenStore(request, facade, deployment);
+        tokenStore.checkCurrentToken();
+    }
+
+    public void keycloakSaveRequest(Request request) throws IOException {
+        saveRequest(request, request.getSessionInternal(true));
+    }
+
+    public boolean keycloakRestoreRequest(Request request) {
+        try {
+            return restoreRequest(request, request.getSessionInternal());
+        } catch (IOException e) {
+            throw new RuntimeException(e);
+        }
+    }
+
+    protected AdapterTokenStore getTokenStore(Request request, HttpFacade facade, KeycloakDeployment resolvedDeployment) {
+        AdapterTokenStore store = (AdapterTokenStore)request.getNote(TOKEN_STORE_NOTE);
+        if (store != null) {
+            return store;
+        }
+
+        if (resolvedDeployment.getTokenStore() == TokenStore.SESSION) {
+            store = new CatalinaSessionTokenStore(request, resolvedDeployment, userSessionManagement);
+        } else {
+            store = new CatalinaCookieTokenStore(request, facade, resolvedDeployment);
+        }
+
+        request.setNote(TOKEN_STORE_NOTE, store);
+        return store;
+    }
+
+}