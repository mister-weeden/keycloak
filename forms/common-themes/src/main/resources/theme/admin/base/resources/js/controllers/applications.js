--- conflicted
+++ resolved
@@ -1,463 +1,445 @@
-module.controller('ApplicationRoleListCtrl', function($scope, $location, realm, application, roles) {
-    $scope.realm = realm;
-    $scope.roles = roles;
-    $scope.application = application;
-
-    for (var i = 0; i < roles.length; i++) {
-        console.log("role.id: " + roles[i].id + " role.name: " + roles[i].name);
-    }
-
-    $scope.$watch(function() {
-        return $location.path();
-    }, function() {
-        $scope.path = $location.path().substring(1).split("/");
-    });
-});
-
-module.controller('ApplicationCredentialsCtrl', function($scope, $location, realm, application, ApplicationCredentials, Notifications) {
-    $scope.realm = realm;
-    $scope.application = application;
-    var secret = ApplicationCredentials.get({ realm : realm.realm, application : application.name },
-        function() {
-            $scope.secret = secret.value;
-        }
-    );
-
-    $scope.changePassword = function() {
-        var secret = ApplicationCredentials.update({ realm : realm.realm, application : application.name },
-            function() {
-                Notifications.success('The secret has been changed.');
-                $scope.secret = secret.value;
-            },
-            function() {
-                Notifications.error("The secret was not changed due to a problem.");
-                $scope.secret = "error";
-            }
-        );
-    };
-
-    $scope.$watch(function() {
-        return $location.path();
-    }, function() {
-        $scope.path = $location.path().substring(1).split("/");
-    });
-});
-
-module.controller('ApplicationSessionsCtrl', function($scope, realm, sessionCount, application,
-                                                      ApplicationUserSessions,
-                                                    $location, Dialog, Notifications) {
-    $scope.realm = realm;
-    $scope.count = sessionCount.count;
-    $scope.sessions = [];
-    $scope.application = application;
-
-    $scope.toDate = function(val) {
-        return new Date(val);
-    };
-
-    $scope.loadUsers = function() {
-        ApplicationUserSessions.query({ realm : realm.realm, application: $scope.application.name }, function(updated) {
-            $scope.count = updated.length;
-            $scope.sessions = updated;
-        })
-    };
-});
-
-module.controller('ApplicationClaimsCtrl', function($scope, realm, application, claims,
-                                                        ApplicationClaims,
-                                                        $http, $location, Dialog, Notifications) {
-    $scope.realm = realm;
-    $scope.application = application;
-    $scope.claims = angular.copy(claims);
-
-    $scope.changed = false;
-
-    $scope.$watch('claims', function () {
-        if (!angular.equals($scope.claims, claims)) {
-            $scope.changed = true;
-        }
-    }, true);
-
-
-    $scope.save = function () {
-        ApplicationClaims.update({
-            realm: realm.realm,
-            application: application.name
-        }, $scope.claims, function () {
-            $scope.changed = false;
-            claims = angular.copy($scope.claims);
-
-            Notifications.success("Your claim changes have been saved.");
-        });
-    };
-
-    $scope.reset = function () {
-        $location.url("/realms/" + realm.realm + "/applications/" + application.name + "/claims");
-    };
-
-});
-
-
-module.controller('ApplicationRoleDetailCtrl', function($scope, realm, application, role, roles, applications,
-                                                        Role, ApplicationRole, RoleById, RoleRealmComposites, RoleApplicationComposites,
-                                                        $http, $location, Dialog, Notifications) {
-    $scope.realm = realm;
-    $scope.application = application;
-    $scope.role = angular.copy(role);
-    $scope.create = !role.name;
-
-    $scope.changed = $scope.create;
-
-    $scope.save = function() {
-        if ($scope.create) {
-            ApplicationRole.save({
-                realm: realm.realm,
-                application : application.name
-            }, $scope.role, function (data, headers) {
-                $scope.changed = false;
-                role = angular.copy($scope.role);
-
-                var l = headers().location;
-                var id = l.substring(l.lastIndexOf("/") + 1);
-                $location.url("/realms/" + realm.realm + "/applications/" + application.name + "/roles/" + id);
-                Notifications.success("The role has been created.");
-            });
-        } else {
-            $scope.update();
-        }
-    };
-
-    $scope.remove = function() {
-        Dialog.confirmDelete($scope.role.name, 'role', function() {
-            $scope.role.$remove({
-                realm : realm.realm,
-                application : application.name,
-                role : $scope.role.name
-            }, function() {
-                $location.url("/realms/" + realm.realm + "/applications/" + application.name + "/roles");
-                Notifications.success("The role has been deleted.");
-            });
-        });
-    };
-
-    $scope.cancel = function () {
-        $location.url("/realms/" + realm.realm + "/applications/" + application.name + "/roles");
-    };
-
-
-    roleControl($scope, realm, role, roles, applications,
-        ApplicationRole, RoleById, RoleRealmComposites, RoleApplicationComposites,
-        $http, $location, Notifications, Dialog);
-
-});
-
-module.controller('ApplicationListCtrl', function($scope, realm, applications, Application, $location) {
-    console.log('ApplicationListCtrl');
-    $scope.realm = realm;
-    $scope.applications = applications;
-    $scope.$watch(function() {
-        return $location.path();
-    }, function() {
-        $scope.path = $location.path().substring(1).split("/");
-    });
-});
-
-module.controller('ApplicationInstallationCtrl', function($scope, realm, application, ApplicationInstallation,ApplicationInstallationJBoss, $http, $routeParams) {
-    console.log('ApplicationInstallationCtrl');
-    $scope.realm = realm;
-    $scope.application = application;
-    $scope.installation = null;
-    $scope.download = null;
-    $scope.configFormat = null;
-
-    $scope.configFormats = [
-        "keycloak.json",
-        "Wildfly/JBoss Subsystem XML"
-    ];
-
-    $scope.changeFormat = function() {
-        if ($scope.configFormat == "keycloak.json") {
-            var url = ApplicationInstallation.url({ realm: $routeParams.realm, application: $routeParams.application });
-            var installation = $http.get(url).success(function(data) {
-                var tmp = angular.fromJson(data);
-                $scope.installation = angular.toJson(tmp, true);
-            })
-            $scope.download = url;
-        } else if ($scope.configFormat == "Wildfly/JBoss Subsystem XML") {
-            var url = ApplicationInstallationJBoss.url({ realm: $routeParams.realm, application: $routeParams.application });
-            var installation = $http.get(url).success(function(data) {
-                $scope.installation = data;
-            })
-            $scope.download = url;
-        }
-
-    };
-
-});
-
-module.controller('ApplicationDetailCtrl', function($scope, $document, realm, application, Application, $location, Dialog, Notifications) {
-    console.log('ApplicationDetailCtrl');
-
-    $scope.clientTypes = [
-        "confidential",
-        "public",
-        "bearer-only"
-    ];
-
-    $scope.realm = realm;
-    $scope.create = !application.name;
-    if (!$scope.create) {
-        $scope.application= angular.copy(application);
-        $scope.clientType = $scope.clientTypes[0];
-        if (application.bearerOnly) {
-            $scope.clientType = $scope.clientTypes[2];
-        } else if (application.publicClient) {
-            $scope.clientType = $scope.clientTypes[1];
-        }
-    } else {
-        $scope.application = { enabled: true };
-        $scope.application.webOrigins = [];
-        $scope.application.redirectUris = [];
-        $scope.clientType = $scope.clientTypes[0];
-    }
-
-    $scope.changeClientType = function() {
-        console.log('Client Type: ' + $scope.clientType);
-        if ($scope.clientType == "confidential") {
-            $scope.application.bearerOnly = false;
-            $scope.application.publicClient = false;
-        } else if ($scope.clientType == "public") {
-            $scope.application.bearerOnly = false;
-            $scope.application.publicClient = true;
-        } else if ($scope.clientType == "bearer-only") {
-            $scope.application.bearerOnly = true;
-            $scope.application.publicClient = false;
-        }
-    };
-
-    $scope.$watch(function() {
-        return $location.path();
-    }, function() {
-        $scope.path = $location.path().substring(1).split("/");
-    });
-
-    $scope.$watch('application', function() {
-        if (!angular.equals($scope.application, application)) {
-            $scope.changed = true;
-        }
-    }, true);
-
-    $scope.deleteWebOrigin = function(index) {
-        $scope.application.webOrigins.splice(index, 1);
-    }
-    $scope.addWebOrigin = function() {
-        $scope.application.webOrigins.push($scope.newWebOrigin);
-        $scope.newWebOrigin = "";
-    }
-    $scope.deleteRedirectUri = function(index) {
-        $scope.application.redirectUris.splice(index, 1);
-    }
-    $scope.addRedirectUri = function() {
-        $scope.application.redirectUris.push($scope.newRedirectUri);
-        $scope.newRedirectUri = "";
-    }
-
-    $scope.save = function() {
-<<<<<<< HEAD
-        if ($scope.create) {
-            if (!$scope.application.bearerOnly && (!$scope.application.redirectUris || $scope.application.redirectUris.length == 0)) {
-                Notifications.error("You must specify at least one redirect uri");
-            } else {
-                // automatically add redirects to web origins
-                var parser = document.createElement('a');
-                var originSet = {};
-                for (var i = 0; i < $scope.application.redirectUris.length; i++) {
-                    parser.href = $scope.application.redirectUris[i];
-                    var origin = parser.protocol + "//" + parser.host;
-                    originSet[origin] = true;
-                }
-                for (var key in originSet) {
-                    $scope.application.webOrigins.push(key);
-                }
-=======
-        if (!$scope.application.bearerOnly && (!$scope.application.redirectUris || $scope.application.redirectUris.length == 0)) {
-            Notifications.error("You must specify at least one redirect uri");
-        } else {
-            if ($scope.create) {
->>>>>>> 6de7c42a
-                Application.save({
-                    realm: realm.realm,
-                    application: ''
-                }, $scope.application, function (data, headers) {
-                    $scope.changed = false;
-                    var l = headers().location;
-                    var id = l.substring(l.lastIndexOf("/") + 1);
-                    $location.url("/realms/" + realm.realm + "/applications/" + id);
-                    Notifications.success("The application has been created.");
-                });
-            } else {
-                Application.update({
-                    realm : realm.realm,
-                    application : application.name
-                }, $scope.application, function() {
-                    $scope.changed = false;
-                    application = angular.copy($scope.application);
-                    Notifications.success("Your changes have been saved to the application.");
-                });
-            }
-        }
-    };
-
-    $scope.reset = function() {
-        $scope.application = angular.copy(application);
-        $scope.changed = false;
-    };
-
-    $scope.cancel = function() {
-        $location.url("/realms/" + realm.realm + "/applications");
-    };
-
-    $scope.remove = function() {
-        Dialog.confirmDelete($scope.application.name, 'application', function() {
-            $scope.application.$remove({
-                realm : realm.realm,
-                application : $scope.application.name
-            }, function() {
-                $location.url("/realms/" + realm.realm + "/applications");
-                Notifications.success("The application has been deleted.");
-            });
-        });
-    };
-
-
-});
-
-module.controller('ApplicationScopeMappingCtrl', function($scope, $http, realm, application, applications,
-                                                          ApplicationRealmScopeMapping, ApplicationApplicationScopeMapping, ApplicationRole,
-                                                          ApplicationAvailableRealmScopeMapping, ApplicationAvailableApplicationScopeMapping,
-                                                          ApplicationCompositeRealmScopeMapping, ApplicationCompositeApplicationScopeMapping) {
-    $scope.realm = realm;
-    $scope.application = application;
-    $scope.selectedRealmRoles = [];
-    $scope.selectedRealmMappings = [];
-    $scope.realmMappings = [];
-    $scope.applications = applications;
-    $scope.applicationRoles = [];
-    $scope.applicationComposite = [];
-    $scope.selectedApplicationRoles = [];
-    $scope.selectedApplicationMappings = [];
-    $scope.applicationMappings = [];
-    $scope.dummymodel = [];
-
-    function updateRealmRoles() {
-        $scope.realmRoles = ApplicationAvailableRealmScopeMapping.query({realm : realm.realm, application : application.name});
-        $scope.realmMappings = ApplicationRealmScopeMapping.query({realm : realm.realm, application : application.name});
-        $scope.realmComposite = ApplicationCompositeRealmScopeMapping.query({realm : realm.realm, application : application.name});
-    }
-
-    function updateAppRoles() {
-        if ($scope.targetApp) {
-            console.debug($scope.targetApp.name);
-            $scope.applicationRoles = ApplicationAvailableApplicationScopeMapping.query({realm : realm.realm, application : application.name, targetApp : $scope.targetApp.name});
-            $scope.applicationMappings = ApplicationApplicationScopeMapping.query({realm : realm.realm, application : application.name, targetApp : $scope.targetApp.name});
-            $scope.applicationComposite = ApplicationCompositeApplicationScopeMapping.query({realm : realm.realm, application : application.name, targetApp : $scope.targetApp.name});
-        } else {
-            $scope.applicationRoles = null;
-            $scope.applicationMappings = null;
-            $scope.applicationComposite = null;
-        }
-    }
-
-    $scope.addRealmRole = function() {
-        $http.post(authUrl + '/admin/realms/' + realm.realm + '/applications/' + application.name + '/scope-mappings/realm', $scope.selectedRealmRoles)
-            .success(updateRealmRoles);
-    };
-
-    $scope.deleteRealmRole = function() {
-        $http.delete(authUrl + '/admin/realms/' + realm.realm + '/applications/' + application.name +  '/scope-mappings/realm',
-            {data : $scope.selectedRealmMappings, headers : {"content-type" : "application/json"}})
-            .success(updateRealmRoles);
-    };
-
-    $scope.addApplicationRole = function() {
-        $http.post(authUrl + '/admin/realms/' + realm.realm + '/applications/' + application.name +  '/scope-mappings/applications/' + $scope.targetApp.name,
-                $scope.selectedApplicationRoles).success(updateAppRoles);
-    };
-
-    $scope.deleteApplicationRole = function() {
-        $http.delete(authUrl + '/admin/realms/' + realm.realm + '/applications/' + application.name +  '/scope-mappings/applications/' + $scope.targetApp.name,
-            {data : $scope.selectedApplicationMappings, headers : {"content-type" : "application/json"}}).success(updateAppRoles);
-    };
-
-    $scope.changeApplication = function() {
-        updateAppRoles();
-    };
-
-    $scope.addRealmRole = function() {
-        $http.post(authUrl + '/admin/realms/' + realm.realm + '/applications/' + application.name + '/scope-mappings/realm',
-                $scope.selectedRealmRoles).success(updateRealmRoles);
-    };
-
-    $scope.deleteRealmRole = function() {
-        $http.delete(authUrl + '/admin/realms/' + realm.realm + '/applications/' + application.name +  '/scope-mappings/realm',
-            {data : $scope.selectedRealmMappings, headers : {"content-type" : "application/json"}}).success(updateRealmRoles);
-    };
-
-    $scope.addApplicationRole = function() {
-        $http.post(authUrl + '/admin/realms/' + realm.realm + '/applications/' + application.name +  '/scope-mappings/applications/' + $scope.targetApp.name,
-                $scope.selectedApplicationRoles).success(updateAppRoles);
-    };
-
-    $scope.deleteApplicationRole = function() {
-        $http.delete(authUrl + '/admin/realms/' + realm.realm + '/applications/' + application.name +  '/scope-mappings/applications/' + $scope.targetApp.name,
-            {data : $scope.selectedApplicationMappings, headers : {"content-type" : "application/json"}}).success(updateAppRoles);
-    };
-
-    updateRealmRoles();
-});
-
-module.controller('ApplicationRevocationCtrl', function($scope, realm, application, Application, ApplicationPushRevocation, $location, Dialog, Notifications) {
-    $scope.realm = realm;
-    $scope.application = application;
-
-    var setNotBefore = function() {
-        if ($scope.application.notBefore == 0) {
-            $scope.notBefore = "None";
-        } else {
-            $scope.notBefore = new Date($scope.application.notBefore * 1000);
-        }
-    };
-
-    setNotBefore();
-
-    var refresh = function() {
-        Application.get({ realm : realm.realm, application: $scope.application.name }, function(updated) {
-            $scope.application = updated;
-            setNotBefore();
-        })
-
-    };
-
-    $scope.clear = function() {
-        $scope.application.notBefore = 0;
-        Application.update({ realm : realm.realm, application: application.name}, $scope.application, function () {
-            $scope.notBefore = "None";
-            Notifications.success('Not Before cleared for application.');
-            refresh();
-        });
-    }
-    $scope.setNotBeforeNow = function() {
-        $scope.application.notBefore = new Date().getTime()/1000;
-        Application.update({ realm : realm.realm, application: $scope.application.name}, $scope.application, function () {
-            Notifications.success('Not Before cleared for application.');
-            refresh();
-        });
-    }
-    $scope.pushRevocation = function() {
-        ApplicationPushRevocation.save({realm : realm.realm, application: $scope.application.name}, function () {
-            Notifications.success('Push sent for application.');
-        });
-    }
-
-});
-
+module.controller('ApplicationRoleListCtrl', function($scope, $location, realm, application, roles) {
+    $scope.realm = realm;
+    $scope.roles = roles;
+    $scope.application = application;
+
+    for (var i = 0; i < roles.length; i++) {
+        console.log("role.id: " + roles[i].id + " role.name: " + roles[i].name);
+    }
+
+    $scope.$watch(function() {
+        return $location.path();
+    }, function() {
+        $scope.path = $location.path().substring(1).split("/");
+    });
+});
+
+module.controller('ApplicationCredentialsCtrl', function($scope, $location, realm, application, ApplicationCredentials, Notifications) {
+    $scope.realm = realm;
+    $scope.application = application;
+    var secret = ApplicationCredentials.get({ realm : realm.realm, application : application.name },
+        function() {
+            $scope.secret = secret.value;
+        }
+    );
+
+    $scope.changePassword = function() {
+        var secret = ApplicationCredentials.update({ realm : realm.realm, application : application.name },
+            function() {
+                Notifications.success('The secret has been changed.');
+                $scope.secret = secret.value;
+            },
+            function() {
+                Notifications.error("The secret was not changed due to a problem.");
+                $scope.secret = "error";
+            }
+        );
+    };
+
+    $scope.$watch(function() {
+        return $location.path();
+    }, function() {
+        $scope.path = $location.path().substring(1).split("/");
+    });
+});
+
+module.controller('ApplicationSessionsCtrl', function($scope, realm, sessionCount, application,
+                                                      ApplicationUserSessions,
+                                                    $location, Dialog, Notifications) {
+    $scope.realm = realm;
+    $scope.count = sessionCount.count;
+    $scope.sessions = [];
+    $scope.application = application;
+
+    $scope.toDate = function(val) {
+        return new Date(val);
+    };
+
+    $scope.loadUsers = function() {
+        ApplicationUserSessions.query({ realm : realm.realm, application: $scope.application.name }, function(updated) {
+            $scope.count = updated.length;
+            $scope.sessions = updated;
+        })
+    };
+});
+
+module.controller('ApplicationClaimsCtrl', function($scope, realm, application, claims,
+                                                        ApplicationClaims,
+                                                        $http, $location, Dialog, Notifications) {
+    $scope.realm = realm;
+    $scope.application = application;
+    $scope.claims = angular.copy(claims);
+
+    $scope.changed = false;
+
+    $scope.$watch('claims', function () {
+        if (!angular.equals($scope.claims, claims)) {
+            $scope.changed = true;
+        }
+    }, true);
+
+
+    $scope.save = function () {
+        ApplicationClaims.update({
+            realm: realm.realm,
+            application: application.name
+        }, $scope.claims, function () {
+            $scope.changed = false;
+            claims = angular.copy($scope.claims);
+
+            Notifications.success("Your claim changes have been saved.");
+        });
+    };
+
+    $scope.reset = function () {
+        $location.url("/realms/" + realm.realm + "/applications/" + application.name + "/claims");
+    };
+
+});
+
+
+module.controller('ApplicationRoleDetailCtrl', function($scope, realm, application, role, roles, applications,
+                                                        Role, ApplicationRole, RoleById, RoleRealmComposites, RoleApplicationComposites,
+                                                        $http, $location, Dialog, Notifications) {
+    $scope.realm = realm;
+    $scope.application = application;
+    $scope.role = angular.copy(role);
+    $scope.create = !role.name;
+
+    $scope.changed = $scope.create;
+
+    $scope.save = function() {
+        if ($scope.create) {
+            ApplicationRole.save({
+                realm: realm.realm,
+                application : application.name
+            }, $scope.role, function (data, headers) {
+                $scope.changed = false;
+                role = angular.copy($scope.role);
+
+                var l = headers().location;
+                var id = l.substring(l.lastIndexOf("/") + 1);
+                $location.url("/realms/" + realm.realm + "/applications/" + application.name + "/roles/" + id);
+                Notifications.success("The role has been created.");
+            });
+        } else {
+            $scope.update();
+        }
+    };
+
+    $scope.remove = function() {
+        Dialog.confirmDelete($scope.role.name, 'role', function() {
+            $scope.role.$remove({
+                realm : realm.realm,
+                application : application.name,
+                role : $scope.role.name
+            }, function() {
+                $location.url("/realms/" + realm.realm + "/applications/" + application.name + "/roles");
+                Notifications.success("The role has been deleted.");
+            });
+        });
+    };
+
+    $scope.cancel = function () {
+        $location.url("/realms/" + realm.realm + "/applications/" + application.name + "/roles");
+    };
+
+
+    roleControl($scope, realm, role, roles, applications,
+        ApplicationRole, RoleById, RoleRealmComposites, RoleApplicationComposites,
+        $http, $location, Notifications, Dialog);
+
+});
+
+module.controller('ApplicationListCtrl', function($scope, realm, applications, Application, $location) {
+    console.log('ApplicationListCtrl');
+    $scope.realm = realm;
+    $scope.applications = applications;
+    $scope.$watch(function() {
+        return $location.path();
+    }, function() {
+        $scope.path = $location.path().substring(1).split("/");
+    });
+});
+
+module.controller('ApplicationInstallationCtrl', function($scope, realm, application, ApplicationInstallation,ApplicationInstallationJBoss, $http, $routeParams) {
+    console.log('ApplicationInstallationCtrl');
+    $scope.realm = realm;
+    $scope.application = application;
+    $scope.installation = null;
+    $scope.download = null;
+    $scope.configFormat = null;
+
+    $scope.configFormats = [
+        "keycloak.json",
+        "Wildfly/JBoss Subsystem XML"
+    ];
+
+    $scope.changeFormat = function() {
+        if ($scope.configFormat == "keycloak.json") {
+            var url = ApplicationInstallation.url({ realm: $routeParams.realm, application: $routeParams.application });
+            var installation = $http.get(url).success(function(data) {
+                var tmp = angular.fromJson(data);
+                $scope.installation = angular.toJson(tmp, true);
+            })
+            $scope.download = url;
+        } else if ($scope.configFormat == "Wildfly/JBoss Subsystem XML") {
+            var url = ApplicationInstallationJBoss.url({ realm: $routeParams.realm, application: $routeParams.application });
+            var installation = $http.get(url).success(function(data) {
+                $scope.installation = data;
+            })
+            $scope.download = url;
+        }
+
+    };
+
+});
+
+module.controller('ApplicationDetailCtrl', function($scope, realm, application, Application, $location, Dialog, Notifications) {
+    console.log('ApplicationDetailCtrl');
+
+    $scope.clientTypes = [
+        "confidential",
+        "public",
+        "bearer-only"
+    ];
+
+    $scope.realm = realm;
+    $scope.create = !application.name;
+    if (!$scope.create) {
+        $scope.application= angular.copy(application);
+        $scope.clientType = $scope.clientTypes[0];
+        if (application.bearerOnly) {
+            $scope.clientType = $scope.clientTypes[2];
+        } else if (application.publicClient) {
+            $scope.clientType = $scope.clientTypes[1];
+        }
+    } else {
+        $scope.application = { enabled: true };
+        $scope.application.webOrigins = [];
+        $scope.application.redirectUris = [];
+        $scope.clientType = $scope.clientTypes[0];
+    }
+
+    $scope.changeClientType = function() {
+        console.log('Client Type: ' + $scope.clientType);
+        if ($scope.clientType == "confidential") {
+            $scope.application.bearerOnly = false;
+            $scope.application.publicClient = false;
+        } else if ($scope.clientType == "public") {
+            $scope.application.bearerOnly = false;
+            $scope.application.publicClient = true;
+        } else if ($scope.clientType == "bearer-only") {
+            $scope.application.bearerOnly = true;
+            $scope.application.publicClient = false;
+        }
+    };
+
+    $scope.$watch(function() {
+        return $location.path();
+    }, function() {
+        $scope.path = $location.path().substring(1).split("/");
+    });
+
+    $scope.$watch('application', function() {
+        if (!angular.equals($scope.application, application)) {
+            $scope.changed = true;
+        }
+    }, true);
+
+    $scope.deleteWebOrigin = function(index) {
+        $scope.application.webOrigins.splice(index, 1);
+    }
+    $scope.addWebOrigin = function() {
+        $scope.application.webOrigins.push($scope.newWebOrigin);
+        $scope.newWebOrigin = "";
+    }
+    $scope.deleteRedirectUri = function(index) {
+        $scope.application.redirectUris.splice(index, 1);
+    }
+    $scope.addRedirectUri = function() {
+        $scope.application.redirectUris.push($scope.newRedirectUri);
+        $scope.newRedirectUri = "";
+    }
+
+    $scope.save = function() {
+        if (!$scope.application.bearerOnly && (!$scope.application.redirectUris || $scope.application.redirectUris.length == 0)) {
+            Notifications.error("You must specify at least one redirect uri");
+        } else {
+            if ($scope.create) {
+                Application.save({
+                    realm: realm.realm,
+                    application: ''
+                }, $scope.application, function (data, headers) {
+                    $scope.changed = false;
+                    var l = headers().location;
+                    var id = l.substring(l.lastIndexOf("/") + 1);
+                    $location.url("/realms/" + realm.realm + "/applications/" + id);
+                    Notifications.success("The application has been created.");
+                });
+            } else {
+                Application.update({
+                    realm : realm.realm,
+                    application : application.name
+                }, $scope.application, function() {
+                    $scope.changed = false;
+                    application = angular.copy($scope.application);
+                    Notifications.success("Your changes have been saved to the application.");
+                });
+            }
+        }
+    };
+
+    $scope.reset = function() {
+        $scope.application = angular.copy(application);
+        $scope.changed = false;
+    };
+
+    $scope.cancel = function() {
+        $location.url("/realms/" + realm.realm + "/applications");
+    };
+
+    $scope.remove = function() {
+        Dialog.confirmDelete($scope.application.name, 'application', function() {
+            $scope.application.$remove({
+                realm : realm.realm,
+                application : $scope.application.name
+            }, function() {
+                $location.url("/realms/" + realm.realm + "/applications");
+                Notifications.success("The application has been deleted.");
+            });
+        });
+    };
+
+
+});
+
+module.controller('ApplicationScopeMappingCtrl', function($scope, $http, realm, application, applications,
+                                                          ApplicationRealmScopeMapping, ApplicationApplicationScopeMapping, ApplicationRole,
+                                                          ApplicationAvailableRealmScopeMapping, ApplicationAvailableApplicationScopeMapping,
+                                                          ApplicationCompositeRealmScopeMapping, ApplicationCompositeApplicationScopeMapping) {
+    $scope.realm = realm;
+    $scope.application = application;
+    $scope.selectedRealmRoles = [];
+    $scope.selectedRealmMappings = [];
+    $scope.realmMappings = [];
+    $scope.applications = applications;
+    $scope.applicationRoles = [];
+    $scope.applicationComposite = [];
+    $scope.selectedApplicationRoles = [];
+    $scope.selectedApplicationMappings = [];
+    $scope.applicationMappings = [];
+    $scope.dummymodel = [];
+
+    function updateRealmRoles() {
+        $scope.realmRoles = ApplicationAvailableRealmScopeMapping.query({realm : realm.realm, application : application.name});
+        $scope.realmMappings = ApplicationRealmScopeMapping.query({realm : realm.realm, application : application.name});
+        $scope.realmComposite = ApplicationCompositeRealmScopeMapping.query({realm : realm.realm, application : application.name});
+    }
+
+    function updateAppRoles() {
+        if ($scope.targetApp) {
+            console.debug($scope.targetApp.name);
+            $scope.applicationRoles = ApplicationAvailableApplicationScopeMapping.query({realm : realm.realm, application : application.name, targetApp : $scope.targetApp.name});
+            $scope.applicationMappings = ApplicationApplicationScopeMapping.query({realm : realm.realm, application : application.name, targetApp : $scope.targetApp.name});
+            $scope.applicationComposite = ApplicationCompositeApplicationScopeMapping.query({realm : realm.realm, application : application.name, targetApp : $scope.targetApp.name});
+        } else {
+            $scope.applicationRoles = null;
+            $scope.applicationMappings = null;
+            $scope.applicationComposite = null;
+        }
+    }
+
+    $scope.addRealmRole = function() {
+        $http.post(authUrl + '/admin/realms/' + realm.realm + '/applications/' + application.name + '/scope-mappings/realm', $scope.selectedRealmRoles)
+            .success(updateRealmRoles);
+    };
+
+    $scope.deleteRealmRole = function() {
+        $http.delete(authUrl + '/admin/realms/' + realm.realm + '/applications/' + application.name +  '/scope-mappings/realm',
+            {data : $scope.selectedRealmMappings, headers : {"content-type" : "application/json"}})
+            .success(updateRealmRoles);
+    };
+
+    $scope.addApplicationRole = function() {
+        $http.post(authUrl + '/admin/realms/' + realm.realm + '/applications/' + application.name +  '/scope-mappings/applications/' + $scope.targetApp.name,
+                $scope.selectedApplicationRoles).success(updateAppRoles);
+    };
+
+    $scope.deleteApplicationRole = function() {
+        $http.delete(authUrl + '/admin/realms/' + realm.realm + '/applications/' + application.name +  '/scope-mappings/applications/' + $scope.targetApp.name,
+            {data : $scope.selectedApplicationMappings, headers : {"content-type" : "application/json"}}).success(updateAppRoles);
+    };
+
+    $scope.changeApplication = function() {
+        updateAppRoles();
+    };
+
+    $scope.addRealmRole = function() {
+        $http.post(authUrl + '/admin/realms/' + realm.realm + '/applications/' + application.name + '/scope-mappings/realm',
+                $scope.selectedRealmRoles).success(updateRealmRoles);
+    };
+
+    $scope.deleteRealmRole = function() {
+        $http.delete(authUrl + '/admin/realms/' + realm.realm + '/applications/' + application.name +  '/scope-mappings/realm',
+            {data : $scope.selectedRealmMappings, headers : {"content-type" : "application/json"}}).success(updateRealmRoles);
+    };
+
+    $scope.addApplicationRole = function() {
+        $http.post(authUrl + '/admin/realms/' + realm.realm + '/applications/' + application.name +  '/scope-mappings/applications/' + $scope.targetApp.name,
+                $scope.selectedApplicationRoles).success(updateAppRoles);
+    };
+
+    $scope.deleteApplicationRole = function() {
+        $http.delete(authUrl + '/admin/realms/' + realm.realm + '/applications/' + application.name +  '/scope-mappings/applications/' + $scope.targetApp.name,
+            {data : $scope.selectedApplicationMappings, headers : {"content-type" : "application/json"}}).success(updateAppRoles);
+    };
+
+    updateRealmRoles();
+});
+
+module.controller('ApplicationRevocationCtrl', function($scope, realm, application, Application, ApplicationPushRevocation, $location, Dialog, Notifications) {
+    $scope.realm = realm;
+    $scope.application = application;
+
+    var setNotBefore = function() {
+        if ($scope.application.notBefore == 0) {
+            $scope.notBefore = "None";
+        } else {
+            $scope.notBefore = new Date($scope.application.notBefore * 1000);
+        }
+    };
+
+    setNotBefore();
+
+    var refresh = function() {
+        Application.get({ realm : realm.realm, application: $scope.application.name }, function(updated) {
+            $scope.application = updated;
+            setNotBefore();
+        })
+
+    };
+
+    $scope.clear = function() {
+        $scope.application.notBefore = 0;
+        Application.update({ realm : realm.realm, application: application.name}, $scope.application, function () {
+            $scope.notBefore = "None";
+            Notifications.success('Not Before cleared for application.');
+            refresh();
+        });
+    }
+    $scope.setNotBeforeNow = function() {
+        $scope.application.notBefore = new Date().getTime()/1000;
+        Application.update({ realm : realm.realm, application: $scope.application.name}, $scope.application, function () {
+            Notifications.success('Not Before cleared for application.');
+            refresh();
+        });
+    }
+    $scope.pushRevocation = function() {
+        ApplicationPushRevocation.save({realm : realm.realm, application: $scope.application.name}, function () {
+            Notifications.success('Push sent for application.');
+        });
+    }
+
+});
+