/*
 * JBoss, Home of Professional Open Source.
 * Copyright 2012, Red Hat, Inc., and individual contributors
 * as indicated by the @author tags. See the copyright.txt file in the
 * distribution for a full listing of individual contributors.
 *
 * This is free software; you can redistribute it and/or modify it
 * under the terms of the GNU Lesser General Public License as
 * published by the Free Software Foundation; either version 2.1 of
 * the License, or (at your option) any later version.
 *
 * This software is distributed in the hope that it will be useful,
 * but WITHOUT ANY WARRANTY; without even the implied warranty of
 * MERCHANTABILITY or FITNESS FOR A PARTICULAR PURPOSE. See the GNU
 * Lesser General Public License for more details.
 *
 * You should have received a copy of the GNU Lesser General Public
 * License along with this software; if not, write to the Free
 * Software Foundation, Inc., 51 Franklin St, Fifth Floor, Boston, MA
 * 02110-1301 USA, or see the FSF site: http://www.fsf.org.
 */
package org.keycloak.testutils;

import io.undertow.Undertow;
import io.undertow.Undertow.Builder;
import io.undertow.server.handlers.resource.FileResource;
import io.undertow.server.handlers.resource.FileResourceManager;
import io.undertow.server.handlers.resource.Resource;
import io.undertow.server.handlers.resource.ResourceChangeListener;
import io.undertow.server.handlers.resource.ResourceManager;
import io.undertow.server.handlers.resource.URLResource;
import io.undertow.servlet.Servlets;
import io.undertow.servlet.api.DefaultServletConfig;
import io.undertow.servlet.api.DeploymentInfo;
import io.undertow.servlet.api.FilterInfo;
import org.jboss.resteasy.jwt.JsonSerialization;
import org.jboss.resteasy.logging.Logger;
import org.jboss.resteasy.plugins.server.undertow.UndertowJaxrsServer;
import org.jboss.resteasy.spi.ResteasyDeployment;
import org.keycloak.models.Constants;
import org.keycloak.models.KeycloakSession;
import org.keycloak.models.KeycloakSessionFactory;
import org.keycloak.models.RealmModel;
import org.keycloak.models.UserModel;
import org.keycloak.representations.idm.RealmRepresentation;
import org.keycloak.services.filters.KeycloakSessionServletFilter;
import org.keycloak.services.managers.ApplianceBootstrap;
import org.keycloak.services.managers.RealmManager;
import org.keycloak.services.resources.KeycloakApplication;

import javax.servlet.DispatcherType;
import java.io.ByteArrayOutputStream;
import java.io.File;
import java.io.FileInputStream;
import java.io.IOException;
import java.io.InputStream;
import java.net.URL;
import java.util.Arrays;
import java.util.HashSet;
import java.util.Set;

/**
 * @author <a href="mailto:sthorger@redhat.com">Stian Thorgersen</a>
 */
public class KeycloakServer {

    private static final Logger log = Logger.getLogger(KeycloakServer.class);

    private boolean sysout = false;

    public static class KeycloakServerConfig {
        private String host = "localhost";
        private int port = 8081;
        private String resourcesHome;

        public String getHost() {
            return host;
        }

        public int getPort() {
            return port;
        }

        public String getResourcesHome() {
            return resourcesHome;
        }

        public void setHost(String host) {
            this.host = host;
        }

        public void setPort(int port) {
            this.port = port;
        }

        public void setResourcesHome(String resourcesHome) {
            this.resourcesHome = resourcesHome;
        }
    }

    private static <T> T loadJson(InputStream is, Class<T> type) {
        try {
            ByteArrayOutputStream os = new ByteArrayOutputStream();
            int c;
            while ((c = is.read()) != -1) {
                os.write(c);
            }
            byte[] bytes = os.toByteArray();
            return JsonSerialization.fromBytes(type, bytes);
        } catch (IOException e) {
            throw new RuntimeException("Failed to parse json", e);
        }
    }

    public static void main(String[] args) throws Throwable {
        KeycloakServerConfig config = new KeycloakServerConfig();

        for (int i = 0; i < args.length; i++) {
            if (args[i].equals("-b")) {
                config.setHost(args[++i]);
            }

            if (args[i].equals("-p")) {
                config.setPort(Integer.valueOf(args[++i]));
            }
        }

        if (System.getProperties().containsKey("resources")) {
            String resources = System.getProperty("resources");
            if (resources == null || resources.equals("") || resources.equals("true")) {
                if (System.getProperties().containsKey("maven.home")) {
                    resources = System.getProperty("user.dir").replaceFirst("testsuite.integration.*", "");
                } else {
                    for (String c : System.getProperty("java.class.path").split(File.pathSeparator)) {
                        if (c.contains(File.separator + "testsuite" + File.separator + "integration")) {
                            resources = c.replaceFirst("testsuite.integration.*", "");
                        }
                    }
                }
            }

            File dir = new File(resources).getAbsoluteFile();
            if (!dir.isDirectory() || !new File(dir, "admin-ui").isDirectory()) {
                throw new RuntimeException("Invalid resources directory");
            }

            config.setResourcesHome(dir.getAbsolutePath());
        }


        final KeycloakServer keycloak = new KeycloakServer(config);
        keycloak.sysout = true;
        keycloak.start();

        for (int i = 0; i < args.length; i++) {
            if (args[i].equals("-import")) {
                keycloak.importRealm(new FileInputStream(args[++i]));
            }
        }

        if (System.getProperties().containsKey("import")) {
            keycloak.importRealm(new FileInputStream(System.getProperty("import")));
        }

        Runtime.getRuntime().addShutdownHook(new Thread() {
            @Override
            public void run() {
                keycloak.stop();
            }
        });
    }

    private KeycloakServerConfig config;

    private KeycloakSessionFactory factory;

    private UndertowJaxrsServer server;

    public KeycloakServer() {
        this(new KeycloakServerConfig());
    }

    public KeycloakServer(KeycloakServerConfig config) {
        this.config = config;
    }

    public KeycloakSessionFactory getKeycloakSessionFactory() {
        return factory;
    }

    public UndertowJaxrsServer getServer() {
        return server;
    }

    public void importRealm(InputStream realm) {
        RealmRepresentation rep = loadJson(realm, RealmRepresentation.class);
        importRealm(rep);
    }

    public void importRealm(RealmRepresentation rep) {
        KeycloakSession session = factory.createSession();
        session.getTransaction().begin();

        try {
            RealmManager manager = new RealmManager(session);

            if (rep.getId() == null) {
                throw new RuntimeException("Realm id not specified");
            }

            if (manager.getRealm(rep.getId()) != null) {
                info("Not importing realm " + rep.getRealm() + " realm already exists");
                return;
            }

            RealmModel realm = manager.createRealm(rep.getId(), rep.getRealm());
            manager.importRealm(rep, realm);

            info("Imported realm " + realm.getName());

            session.getTransaction().commit();
        } finally {
            session.close();
        }
    }

    protected void setupDefaultRealm() {
        KeycloakSession session = factory.createSession();
        session.getTransaction().begin();

        try {
            RealmManager manager = new RealmManager(session);

            if (manager.getRealm(Constants.ADMIN_REALM) != null) {
                return;
            }

            new ApplianceBootstrap().bootstrap(session);

            // No need to require admin to change password as this server is for dev/test
            manager.getRealm(Constants.ADMIN_REALM).getUser("admin").removeRequiredAction(UserModel.RequiredAction.UPDATE_PASSWORD);

            session.getTransaction().commit();
        } finally {
            session.close();
        }
    }

    public void start() throws Throwable {
        long start = System.currentTimeMillis();

        ResteasyDeployment deployment = new ResteasyDeployment();
        deployment.setApplicationClass(KeycloakApplication.class.getName());

        Builder builder = Undertow.builder().addListener(config.getPort(), config.getHost());

        server = new UndertowJaxrsServer().start(builder);

        DeploymentInfo di = server.undertowDeployment(deployment, "rest");
        di.setClassLoader(getClass().getClassLoader());
        di.setContextPath("/auth-server");
        di.setDeploymentName("Keycloak");
        di.setResourceManager(new KeycloakResourceManager(config.getResourcesHome()));

        di.setDefaultServletConfig(new DefaultServletConfig(true));
        di.addWelcomePage("index.html");

        FilterInfo filter = Servlets.filter("SessionFilter", KeycloakSessionServletFilter.class);
        di.addFilter(filter);
        di.addFilterUrlMapping("SessionFilter", "/rest/*", DispatcherType.REQUEST);

        server.deploy(di);

        factory = KeycloakApplication.createSessionFactory();

        setupDefaultRealm();

        if (config.getResourcesHome() != null) {
            info("Loading resources from " + config.getResourcesHome());
        }

        info("Started Keycloak (http://" + config.getHost() + ":" + config.getPort() + "/auth-server) in "
                + (System.currentTimeMillis() - start) + " ms\n");
    }

    private void info(String message) {
        if (sysout) {
            System.out.println(message);
        } else {
            log.info(message);
        }
    }

    public void stop() {
        factory.close();
        server.stop();

        info("Stopped Keycloak");
    }

    public static class KeycloakResourceManager implements ResourceManager {

        private String resourcesHome;

        public KeycloakResourceManager(String resourcesHome) {
            this.resourcesHome = resourcesHome;
        }

        @Override
        public Resource getResource(String path) throws IOException {
            if (resourcesHome == null) {
                String realPath = "META-INF/resources" + path;
                URL url = getClass().getClassLoader().getResource(realPath);
                return new URLResource(url, url.openConnection(), path);
            } else {
                File file;
                if (path.startsWith("/forms/")) {
                    file = file(resourcesHome, "forms", "src", "main", "resources", "META-INF", "resources", path.replace('/', File.separatorChar));
                } else if (path.startsWith("/admin/")) {
                    file = file(resourcesHome, "admin-ui", "src", "main", "resources", "META-INF", "resources", path.replace('/', File.separatorChar));
                } else if (path.startsWith("/admin-ui/")) {
                    file = file(resourcesHome, "admin-ui-styles", "src", "main", "resources", "META-INF", "resources", path.replace('/', File.separatorChar));
                } else {
                    throw new IOException("Unknown resource " + path);
                }
                return new FileResource(file, new FileResourceManager(file.getParentFile(), 1), path);
            }
        }

        @Override
        public boolean isResourceChangeListenerSupported() {
<<<<<<< HEAD
            return false;  //To change body of implemented methods use File | Settings | File Templates.
        }

        @Override
        public void registerResourceChangeListener(ResourceChangeListener resourceChangeListener) {
            //To change body of implemented methods use File | Settings | File Templates.
        }

        @Override
        public void removeResourceChangeListener(ResourceChangeListener resourceChangeListener) {
            //To change body of implemented methods use File | Settings | File Templates.
=======
            return false;
        }

        @Override
        public void registerResourceChangeListener(ResourceChangeListener listener) {
        }

        @Override
        public void removeResourceChangeListener(ResourceChangeListener listener) {
>>>>>>> 45424e5e
        }

        @Override
        public void close() throws IOException {
<<<<<<< HEAD
            //To change body of implemented methods use File | Settings | File Templates.
        }
=======
        }

>>>>>>> 45424e5e
    }

    private static File file(String... path) {
        StringBuilder s = new StringBuilder();
        for (String p : path) {
            s.append(File.separator);
            s.append(p);
        }
        return new File(s.toString());
    }

}<|MERGE_RESOLUTION|>--- conflicted
+++ resolved
@@ -329,19 +329,6 @@
 
         @Override
         public boolean isResourceChangeListenerSupported() {
-<<<<<<< HEAD
-            return false;  //To change body of implemented methods use File | Settings | File Templates.
-        }
-
-        @Override
-        public void registerResourceChangeListener(ResourceChangeListener resourceChangeListener) {
-            //To change body of implemented methods use File | Settings | File Templates.
-        }
-
-        @Override
-        public void removeResourceChangeListener(ResourceChangeListener resourceChangeListener) {
-            //To change body of implemented methods use File | Settings | File Templates.
-=======
             return false;
         }
 
@@ -351,18 +338,12 @@
 
         @Override
         public void removeResourceChangeListener(ResourceChangeListener listener) {
->>>>>>> 45424e5e
         }
 
         @Override
         public void close() throws IOException {
-<<<<<<< HEAD
-            //To change body of implemented methods use File | Settings | File Templates.
-        }
-=======
-        }
-
->>>>>>> 45424e5e
+        }
+
     }
 
     private static File file(String... path) {
