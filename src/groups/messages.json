--- conflicted
+++ resolved
@@ -10,18 +10,15 @@
     "moveTo": "Move to",
     "delete": "Delete",
     "tableOfGroups": "Table of groups",
-<<<<<<< HEAD
     "name": "Name",
     "groupsDescription": "Description goes here",
     "groupCreated": "Group created",
     "couldNotCreateGroup": "Could not create group",
     "createAGroup": "Create a group",
-    "create": "Create"
-=======
+    "create": "Create",
     "noSearchResults": "No search results",
     "noSearchResultsInstructions" : "Click on the search bar above to search for groups",
     "noGroupsInThisRealm" : "No groups in this Realm",
     "noGroupsInThisRealmInstructions" : "You haven't created any groups in this realm. Create a group to get started."
->>>>>>> 35584207
   }
 }