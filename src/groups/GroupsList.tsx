import React, { useState, useEffect, useContext } from "react";
import {
  Table,
  TableHeader,
  TableBody,
  TableVariant,
} from "@patternfly/react-table";
import { Button, AlertVariant } from "@patternfly/react-core";
import { useTranslation } from "react-i18next";
import { GroupRepresentation } from "./models/groups";
import { UsersIcon } from "@patternfly/react-icons";
import { HttpClientContext } from "../context/http-service/HttpClientContext";
import { RealmContext } from "../context/realm-context/RealmContext";
import { useAlerts } from "../components/alert/Alerts";

type GroupsListProps = {
  list?: GroupRepresentation[];
};

type FormattedData = {
  cells: JSX.Element[];
  selected: boolean;
};

export const GroupsList = ({ list }: GroupsListProps) => {
  const { t } = useTranslation("groups");
  const httpClient = useContext(HttpClientContext)!;
  const columnGroupName: keyof GroupRepresentation = "name";
  const columnGroupNumber: keyof GroupRepresentation = "membersLength";
<<<<<<< HEAD
  const { realm } = useContext(RealmContext);
  const [add, Alerts] = useAlerts();
  const [formattedData, setFormattedData] = useState([
    { cells: [<Button key="0">Test</Button>], selected: false },
  ]);
=======
  const [formattedData, setFormattedData] = useState<FormattedData[]>([]);
>>>>>>> 3882d3ec

  const formatData = (data: GroupRepresentation[]) =>
    data.map((group: { [key: string]: any }, index) => {
      const groupName = group[columnGroupName];
      const groupNumber = group[columnGroupNumber];
      return {
        cells: [
          <Button variant="link" key={index}>
            {groupName}
          </Button>,
          <div className="keycloak-admin--groups__member-count" key={index}>
            <UsersIcon key={`user-icon-${index}`} />
            {groupNumber}
          </div>,
        ],
        selected: false,
      };
    });

  useEffect(() => {
    setFormattedData(formatData(list!));
  }, [list]);

  function onSelect(
    _: React.FormEvent<HTMLInputElement>,
    isSelected: boolean,
    rowId: number
  ) {
    let localRow;
    if (rowId === undefined) {
      localRow = formattedData.map((row: { [key: string]: any }) => {
        row.selected = isSelected;
        return row;
      });
    } else {
      localRow = [...formattedData];
      localRow[rowId].selected = isSelected;
      setFormattedData(localRow);
    }
  }

  const tableHeader = [{ title: t("groupName") }, { title: t("members") }];
  const actions = [
    {
      title: t("moveTo"),
      onClick: () => console.log("TO DO: Add move to functionality"),
    },
    {
      title: t("common:Delete"),
      onClick: (_: React.MouseEvent<Element, MouseEvent>, rowId: number) => {
        try {
          httpClient.doDelete(
            `/admin/realms/${realm}/groups/${list![rowId].id}`
          );
          add(t("Group deleted"), AlertVariant.success);
        } catch (error) {
          add(`${t("clientDeleteError")} ${error}`, AlertVariant.danger);
        }
      },
    },
  ];

  return (
<<<<<<< HEAD
    <React.Fragment>
      <Alerts />
=======
    <>
>>>>>>> 3882d3ec
      {formattedData && (
        <Table
          actions={actions}
          variant={TableVariant.compact}
          onSelect={onSelect}
          canSelectAll={false}
          aria-label={t("tableOfGroups")}
          cells={tableHeader}
          rows={formattedData}
        >
          <TableHeader />
          <TableBody />
        </Table>
      )}
    </>
  );
};<|MERGE_RESOLUTION|>--- conflicted
+++ resolved
@@ -15,6 +15,7 @@
 
 type GroupsListProps = {
   list?: GroupRepresentation[];
+  refresh: () => void;
 };
 
 type FormattedData = {
@@ -22,20 +23,14 @@
   selected: boolean;
 };
 
-export const GroupsList = ({ list }: GroupsListProps) => {
+export const GroupsList = ({ list, refresh }: GroupsListProps) => {
   const { t } = useTranslation("groups");
   const httpClient = useContext(HttpClientContext)!;
   const columnGroupName: keyof GroupRepresentation = "name";
   const columnGroupNumber: keyof GroupRepresentation = "membersLength";
-<<<<<<< HEAD
   const { realm } = useContext(RealmContext);
-  const [add, Alerts] = useAlerts();
-  const [formattedData, setFormattedData] = useState([
-    { cells: [<Button key="0">Test</Button>], selected: false },
-  ]);
-=======
+  const { addAlert } = useAlerts();
   const [formattedData, setFormattedData] = useState<FormattedData[]>([]);
->>>>>>> 3882d3ec
 
   const formatData = (data: GroupRepresentation[]) =>
     data.map((group: { [key: string]: any }, index) => {
@@ -85,26 +80,22 @@
     },
     {
       title: t("common:Delete"),
-      onClick: (_: React.MouseEvent<Element, MouseEvent>, rowId: number) => {
+      onClick: async (_: React.MouseEvent<Element, MouseEvent>, rowId: number) => {
         try {
-          httpClient.doDelete(
+          await httpClient.doDelete(
             `/admin/realms/${realm}/groups/${list![rowId].id}`
           );
-          add(t("Group deleted"), AlertVariant.success);
+          refresh();
+          addAlert(t("Group deleted"), AlertVariant.success);
         } catch (error) {
-          add(`${t("clientDeleteError")} ${error}`, AlertVariant.danger);
+          addAlert(`${t("clientDeleteError")} ${error}`, AlertVariant.danger);
         }
       },
     },
   ];
 
   return (
-<<<<<<< HEAD
-    <React.Fragment>
-      <Alerts />
-=======
     <>
->>>>>>> 3882d3ec
       {formattedData && (
         <Table
           actions={actions}
